/**
 * Copyright (c) 2017 The xterm.js authors. All rights reserved.
 * @license MIT
 */

import { IColorSet, IRenderer, IRenderDimensions, IColorManager } from '../renderer/Types';
<<<<<<< HEAD
import { IInputHandlingTerminal, IViewport, ICompositionHelper, ITerminal, IBuffer, IBufferSet, IBrowser, ICharMeasure, ISelectionManager, ITerminalOptions, ILinkifier, IMouseHelper, ILinkMatcherOptions, CharacterJoinerHandler, IBufferLine, CharData } from '../Types';
=======
import { IInputHandlingTerminal, IViewport, ICompositionHelper, ITerminal, IBuffer, IBufferSet, IBrowser, ICharMeasure, ISelectionManager, ITerminalOptions, ILinkifier, IMouseHelper, ILinkMatcherOptions, CharacterJoinerHandler, IBufferLine, IBufferStringIterator } from '../Types';
>>>>>>> 86c78e72
import { ICircularList, XtermListener } from '../common/Types';
import { Buffer, NULL_CELL_CHAR, NULL_CELL_WIDTH, NULL_CELL_CODE } from '../Buffer';
import * as Browser from '../shared/utils/Browser';
import { ITheme, IDisposable, IMarker } from 'xterm';
<<<<<<< HEAD
import { BufferLine } from '../BufferLine';
=======
import { Terminal } from '../Terminal';

export class TestTerminal extends Terminal {
  writeSync(data: string): void {
    this.writeBuffer.push(data);
    this._innerWrite();
  }
}
>>>>>>> 86c78e72

export class MockTerminal implements ITerminal {
  markers: IMarker[];
  addMarker(cursorYOffset: number): IMarker {
    throw new Error('Method not implemented.');
  }
  selectLines(start: number, end: number): void {
    throw new Error('Method not implemented.');
  }
  scrollToLine(line: number): void {
    throw new Error('Method not implemented.');
  }
  static string: any;
  getOption(key: any): any {
    throw new Error('Method not implemented.');
  }
  setOption(key: any, value: any): void {
    throw new Error('Method not implemented.');
  }
  blur(): void {
    throw new Error('Method not implemented.');
  }
  focus(): void {
    throw new Error('Method not implemented.');
  }
  resize(columns: number, rows: number): void {
    throw new Error('Method not implemented.');
  }
  writeln(data: string): void {
    throw new Error('Method not implemented.');
  }
  open(parent: HTMLElement): void {
    throw new Error('Method not implemented.');
  }
  attachCustomKeyEventHandler(customKeyEventHandler: (event: KeyboardEvent) => boolean): void {
    throw new Error('Method not implemented.');
  }
  registerLinkMatcher(regex: RegExp, handler: (event: MouseEvent, uri: string) => boolean | void, options?: ILinkMatcherOptions): number {
    throw new Error('Method not implemented.');
  }
  deregisterLinkMatcher(matcherId: number): void {
    throw new Error('Method not implemented.');
  }
  hasSelection(): boolean {
    throw new Error('Method not implemented.');
  }
  getSelection(): string {
    throw new Error('Method not implemented.');
  }
  clearSelection(): void {
    throw new Error('Method not implemented.');
  }
  selectAll(): void {
    throw new Error('Method not implemented.');
  }
  dispose(): void {
    throw new Error('Method not implemented.');
  }
  destroy(): void {
    throw new Error('Method not implemented.');
  }
  scrollPages(pageCount: number): void {
    throw new Error('Method not implemented.');
  }
  scrollToTop(): void {
    throw new Error('Method not implemented.');
  }
  scrollToBottom(): void {
    throw new Error('Method not implemented.');
  }
  clear(): void {
    throw new Error('Method not implemented.');
  }
  write(data: string): void {
    throw new Error('Method not implemented.');
  }
  bracketedPasteMode: boolean;
  mouseHelper: IMouseHelper;
  renderer: IRenderer;
  linkifier: ILinkifier;
  isFocused: boolean;
  options: ITerminalOptions = {};
  element: HTMLElement;
  screenElement: HTMLElement;
  rowContainer: HTMLElement;
  selectionContainer: HTMLElement;
  selectionManager: ISelectionManager;
  charMeasure: ICharMeasure;
  textarea: HTMLTextAreaElement;
  rows: number;
  cols: number;
  browser: IBrowser = <any>Browser;
  writeBuffer: string[];
  children: HTMLElement[];
  cursorHidden: boolean;
  cursorState: number;
  scrollback: number;
  buffers: IBufferSet;
  buffer: IBuffer;
  viewport: IViewport;
  applicationCursor: boolean;
  handler(data: string): void {
    throw new Error('Method not implemented.');
  }
  on(event: string, callback: () => void): void {
    throw new Error('Method not implemented.');
  }
  off(type: string, listener: XtermListener): void {
    throw new Error('Method not implemented.');
  }
  addDisposableListener(type: string, handler: XtermListener): IDisposable {
    throw new Error('Method not implemented.');
  }
  scrollLines(disp: number, suppressScrollEvent: boolean): void {
    throw new Error('Method not implemented.');
  }
  scrollToRow(absoluteRow: number): number {
    throw new Error('Method not implemented.');
  }
  cancel(ev: Event, force?: boolean): void {
    throw new Error('Method not implemented.');
  }
  log(text: string): void {
    throw new Error('Method not implemented.');
  }
  emit(event: string, data: any): void {
    throw new Error('Method not implemented.');
  }
  reset(): void {
    throw new Error('Method not implemented.');
  }
  showCursor(): void {
    throw new Error('Method not implemented.');
  }
  refresh(start: number, end: number): void {
    throw new Error('Method not implemented.');
  }
  registerCharacterJoiner(handler: CharacterJoinerHandler): number { return 0; }
  deregisterCharacterJoiner(joinerId: number): void { }
}

export class MockCharMeasure implements ICharMeasure {
  width: number;
  height: number;
  measure(options: ITerminalOptions): void {
    throw new Error('Method not implemented.');
  }
}

export class MockInputHandlingTerminal implements IInputHandlingTerminal {
  element: HTMLElement;
  options: ITerminalOptions = {};
  cols: number;
  rows: number;
  charset: { [key: string]: string; };
  gcharset: number;
  glevel: number;
  charsets: { [key: string]: string; }[];
  applicationKeypad: boolean;
  applicationCursor: boolean;
  originMode: boolean;
  insertMode: boolean;
  wraparoundMode: boolean;
  bracketedPasteMode: boolean;
  curAttr: number;
  savedCurAttr: number;
  savedCols: number;
  x10Mouse: boolean;
  vt200Mouse: boolean;
  normalMouse: boolean;
  mouseEvents: boolean;
  sendFocus: boolean;
  utfMouse: boolean;
  sgrMouse: boolean;
  urxvtMouse: boolean;
  cursorHidden: boolean;
  buffers: IBufferSet;
  buffer: IBuffer = new MockBuffer();
  viewport: IViewport;
  selectionManager: ISelectionManager;
  focus(): void {
    throw new Error('Method not implemented.');
  }
  convertEol: boolean;
  bell(): void {
    throw new Error('Method not implemented.');
  }

  updateRange(y: number): void {
    throw new Error('Method not implemented.');
  }
  scroll(isWrapped?: boolean): void {
    throw new Error('Method not implemented.');
  }
  nextStop(x?: number): number {
    throw new Error('Method not implemented.');
  }
  setgLevel(g: number): void {
    throw new Error('Method not implemented.');
  }
  eraseAttr(): number {
    throw new Error('Method not implemented.');
  }
  eraseRight(x: number, y: number): void {
    throw new Error('Method not implemented.');
  }
  eraseLine(y: number): void {
    throw new Error('Method not implemented.');
  }
  eraseLeft(x: number, y: number): void {
    throw new Error('Method not implemented.');
  }
  prevStop(x?: number): number {
    throw new Error('Method not implemented.');
  }
  is(term: string): boolean {
    throw new Error('Method not implemented.');
  }
  setgCharset(g: number, charset: { [key: string]: string; }): void {
    throw new Error('Method not implemented.');
  }
  resize(x: number, y: number): void {
    throw new Error('Method not implemented.');
  }
  log(text: string, data?: any): void {
    throw new Error('Method not implemented.');
  }
  reset(): void {
    throw new Error('Method not implemented.');
  }
  showCursor(): void {
    throw new Error('Method not implemented.');
  }
  refresh(start: number, end: number): void {
    throw new Error('Method not implemented.');
  }
  matchColor(r1: number, g1: number, b1: number): number {
    throw new Error('Method not implemented.');
  }
  error(text: string, data?: any): void {
    throw new Error('Method not implemented.');
  }
  setOption(key: string, value: any): void {
    (<any>this.options)[key] = value;
  }
  on(type: string, listener: XtermListener): void {
    throw new Error('Method not implemented.');
  }
  off(type: string, listener: XtermListener): void {
    throw new Error('Method not implemented.');
  }
  emit(type: string, data?: any): void {
    throw new Error('Method not implemented.');
  }
  addDisposableListener(type: string, handler: XtermListener): IDisposable {
    throw new Error('Method not implemented.');
  }
  tabSet(): void {
    throw new Error('Method not implemented.');
  }
  handler(data: string): void {
    throw new Error('Method not implemented.');
  }
  handleTitle(title: string): void {
    throw new Error('Method not implemented.');
  }
  index(): void {
    throw new Error('Method not implemented.');
  }
  reverseIndex(): void {
    throw new Error('Method not implemented.');
  }
}

export class MockBuffer implements IBuffer {
  isCursorInViewport: boolean;
  lines: ICircularList<IBufferLine>;
  ydisp: number;
  ybase: number;
  hasScrollback: boolean;
  y: number;
  x: number;
  tabs: any;
  scrollBottom: number;
  scrollTop: number;
  savedY: number;
  savedX: number;
  translateBufferLineToString(lineIndex: number, trimRight: boolean, startCol?: number, endCol?: number): string {
    return Buffer.prototype.translateBufferLineToString.apply(this, arguments);
  }
  getWrappedRangeForLine(y: number): { first: number; last: number; } {
    return Buffer.prototype.getWrappedRangeForLine.apply(this, arguments);
  }
  nextStop(x?: number): number {
    throw new Error('Method not implemented.');
  }
  prevStop(x?: number): number {
    throw new Error('Method not implemented.');
  }
  setLines(lines: ICircularList<IBufferLine>): void {
    this.lines = lines;
  }
<<<<<<< HEAD
  getBlankLine(attr: number, isWrapped: boolean = false): IBufferLine {
    const fillCharData: CharData = [attr, NULL_CELL_CHAR, NULL_CELL_WIDTH, NULL_CELL_CODE];
    return new BufferLine(80, fillCharData, isWrapped);
=======
  stringIndexToBufferIndex(lineIndex: number, stringIndex: number): number[] {
    return Buffer.prototype.stringIndexToBufferIndex.apply(this, arguments);
  }
  iterator(trimRight: boolean, startIndex?: number, endIndex?: number): IBufferStringIterator {
    return Buffer.prototype.iterator.apply(this, arguments);
>>>>>>> 86c78e72
  }
}

export class MockRenderer implements IRenderer {
  dispose(): void {
    throw new Error('Method not implemented.');
  }
  colorManager: IColorManager;
  on(type: string, listener: XtermListener): void {
    throw new Error('Method not implemented.');
  }
  off(type: string, listener: XtermListener): void {
    throw new Error('Method not implemented.');
  }
  emit(type: string, data?: any): void {
    throw new Error('Method not implemented.');
  }
  addDisposableListener(type: string, handler: XtermListener): IDisposable {
    throw new Error('Method not implemented.');
  }
  dimensions: IRenderDimensions;
  setTheme(theme: ITheme): IColorSet { return <IColorSet>{}; }
  onResize(cols: number, rows: number): void {}
  onCharSizeChanged(): void {}
  onBlur(): void {}
  onFocus(): void {}
  onSelectionChanged(start: [number, number], end: [number, number]): void {}
  onCursorMove(): void {}
  onOptionsChanged(): void {}
  onWindowResize(devicePixelRatio: number): void {}
  clear(): void {}
  refreshRows(start: number, end: number): void {}
  registerCharacterJoiner(handler: CharacterJoinerHandler): number { return 0; }
  deregisterCharacterJoiner(): boolean { return true; }
}

export class MockViewport implements IViewport {
  dispose(): void {
    throw new Error('Method not implemented.');
  }
  scrollBarWidth: number = 0;
  onThemeChanged(colors: IColorSet): void {
    throw new Error('Method not implemented.');
  }
  onWheel(ev: WheelEvent): void {
    throw new Error('Method not implemented.');
  }
  onTouchStart(ev: TouchEvent): void {
    throw new Error('Method not implemented.');
  }
  onTouchMove(ev: TouchEvent): void {
    throw new Error('Method not implemented.');
  }
  syncScrollArea(): void { }
  getLinesScrolled(ev: WheelEvent): number {
    throw new Error('Method not implemented.');
  }
}

export class MockCompositionHelper implements ICompositionHelper {
  compositionstart(): void {
    throw new Error('Method not implemented.');
  }
  compositionupdate(ev: CompositionEvent): void {
    throw new Error('Method not implemented.');
  }
  compositionend(): void {
    throw new Error('Method not implemented.');
  }
  updateCompositionElements(dontRecurse?: boolean): void {
    throw new Error('Method not implemented.');
  }
  keydown(ev: KeyboardEvent): boolean {
    return true;
  }
}<|MERGE_RESOLUTION|>--- conflicted
+++ resolved
@@ -4,18 +4,11 @@
  */
 
 import { IColorSet, IRenderer, IRenderDimensions, IColorManager } from '../renderer/Types';
-<<<<<<< HEAD
-import { IInputHandlingTerminal, IViewport, ICompositionHelper, ITerminal, IBuffer, IBufferSet, IBrowser, ICharMeasure, ISelectionManager, ITerminalOptions, ILinkifier, IMouseHelper, ILinkMatcherOptions, CharacterJoinerHandler, IBufferLine, CharData } from '../Types';
-=======
 import { IInputHandlingTerminal, IViewport, ICompositionHelper, ITerminal, IBuffer, IBufferSet, IBrowser, ICharMeasure, ISelectionManager, ITerminalOptions, ILinkifier, IMouseHelper, ILinkMatcherOptions, CharacterJoinerHandler, IBufferLine, IBufferStringIterator } from '../Types';
->>>>>>> 86c78e72
 import { ICircularList, XtermListener } from '../common/Types';
-import { Buffer, NULL_CELL_CHAR, NULL_CELL_WIDTH, NULL_CELL_CODE } from '../Buffer';
+import { Buffer } from '../Buffer';
 import * as Browser from '../shared/utils/Browser';
 import { ITheme, IDisposable, IMarker } from 'xterm';
-<<<<<<< HEAD
-import { BufferLine } from '../BufferLine';
-=======
 import { Terminal } from '../Terminal';
 
 export class TestTerminal extends Terminal {
@@ -24,7 +17,6 @@
     this._innerWrite();
   }
 }
->>>>>>> 86c78e72
 
 export class MockTerminal implements ITerminal {
   markers: IMarker[];
@@ -327,17 +319,14 @@
   setLines(lines: ICircularList<IBufferLine>): void {
     this.lines = lines;
   }
-<<<<<<< HEAD
-  getBlankLine(attr: number, isWrapped: boolean = false): IBufferLine {
-    const fillCharData: CharData = [attr, NULL_CELL_CHAR, NULL_CELL_WIDTH, NULL_CELL_CODE];
-    return new BufferLine(80, fillCharData, isWrapped);
-=======
+  getBlankLine(attr: number, isWrapped?: boolean): IBufferLine {
+    return Buffer.prototype.getBlankLine.apply(this, arguments);
+  }
   stringIndexToBufferIndex(lineIndex: number, stringIndex: number): number[] {
     return Buffer.prototype.stringIndexToBufferIndex.apply(this, arguments);
   }
   iterator(trimRight: boolean, startIndex?: number, endIndex?: number): IBufferStringIterator {
     return Buffer.prototype.iterator.apply(this, arguments);
->>>>>>> 86c78e72
   }
 }
 
