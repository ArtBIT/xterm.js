--- conflicted
+++ resolved
@@ -79,19 +79,11 @@
 
 // Skip tests on Windows since pty.open isn't supported
 if (os.platform() !== 'win32') {
-<<<<<<< HEAD
   const consoleLog = console.log;
 
   // expect files need terminal at 80x25!
   const cols = 80;
   const rows = 25;
-=======
-  const CONSOLE_LOG = console.log;
-
-  // expect files need terminal at 80x25!
-  const COLS = 80;
-  const ROWS = 25;
->>>>>>> 1cccec63
 
   /** some helpers for pty interaction */
   // we need a pty in between to get the termios decorations
@@ -103,11 +95,7 @@
     let xterm: TestTerminal;
 
     beforeEach(() => {
-<<<<<<< HEAD
-      xterm = new Terminal({ cols: cols, rows: rows });
-=======
-      xterm = new TestTerminal({ cols: COLS, rows: ROWS });
->>>>>>> 1cccec63
+      xterm = new TestTerminal({ cols: cols, rows: rows });
       xterm.refresh = () => {};
       xterm.viewport = <IViewport>{
         syncScrollArea: () => {}
@@ -144,15 +132,10 @@
               xterm.writeBuffer.push(fromPty);
               xterm.innerWrite();
 
-<<<<<<< HEAD
-              let fromEmulator = terminalToString(xterm);
+              const fromEmulator = terminalToString(xterm);
               console.log = consoleLog;
-              let expected = fs.readFileSync(filename.split('.')[0] + '.text', 'utf8');
-=======
-              const fromEmulator = terminalToString(xterm);
-              console.log = CONSOLE_LOG;
               const expected = fs.readFileSync(filename.split('.')[0] + '.text', 'utf8');
->>>>>>> 1cccec63
+              
               // Some of the tests have whitespace on the right of lines, we trim all the linex
               // from xterm.js so ignore this for now at least.
               const expectedRightTrimmed = expected.split('\n').map(l => l.replace(/\s+$/, '')).join('\n');
