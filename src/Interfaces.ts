--- conflicted
+++ resolved
@@ -355,10 +355,10 @@
   brightWhite?: string;
 }
 
-<<<<<<< HEAD
 export interface IDisposable {
   dispose(): void;
-=======
+}
+
 export interface ILinkMatcher {
   id: number;
   regex: RegExp;
@@ -378,5 +378,4 @@
   x: number;
   y: number;
   length: number;
->>>>>>> 903ec3c9
 }