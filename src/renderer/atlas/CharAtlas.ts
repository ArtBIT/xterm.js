/**
 * Copyright (c) 2017 The xterm.js authors. All rights reserved.
 * @license MIT
 */

import { ITerminal } from '../../Types';
import { IColorSet } from '../Types';
<<<<<<< HEAD
import { ICharAtlasConfig } from './Types';
import { generateCharAtlas, ICharAtlasRequest } from '../../shared/atlas/CharAtlasGenerator';
=======
import { ICharAtlasConfig } from '../../shared/atlas/Types';
import { isFirefox } from '../../shared/utils/Browser';
import { generateCharAtlas } from '../../shared/atlas/CharAtlasGenerator';
>>>>>>> 842c7132
import { generateConfig, configEquals } from './CharAtlasUtils';

interface ICharAtlasCacheEntry {
  bitmap: HTMLCanvasElement | Promise<ImageBitmap>;
  config: ICharAtlasConfig;
  ownedBy: ITerminal[];
}

let charAtlasCache: ICharAtlasCacheEntry[] = [];

/**
 * Acquires a char atlas, either generating a new one or returning an existing
 * one that is in use by another terminal.
 * @param terminal The terminal.
 * @param colors The colors to use.
 */
export function acquireCharAtlas(terminal: ITerminal, colors: IColorSet, scaledCharWidth: number, scaledCharHeight: number): HTMLCanvasElement | Promise<ImageBitmap> {
  const newConfig = generateConfig(scaledCharWidth, scaledCharHeight, terminal, colors);

  // Check to see if the terminal already owns this config
  for (let i = 0; i < charAtlasCache.length; i++) {
    const entry = charAtlasCache[i];
    const ownedByIndex = entry.ownedBy.indexOf(terminal);
    if (ownedByIndex >= 0) {
      if (configEquals(entry.config, newConfig)) {
        return entry.bitmap;
      } else {
        // The configs differ, release the terminal from the entry
        if (entry.ownedBy.length === 1) {
          charAtlasCache.splice(i, 1);
        } else {
          entry.ownedBy.splice(ownedByIndex, 1);
        }
        break;
      }
    }
  }

  // Try match a char atlas from the cache
  for (let i = 0; i < charAtlasCache.length; i++) {
    const entry = charAtlasCache[i];
    if (configEquals(entry.config, newConfig)) {
      // Add the terminal to the cache entry and return
      entry.ownedBy.push(terminal);
      return entry.bitmap;
    }
  }

  const canvasFactory = (width: number, height: number) => {
    const canvas = document.createElement('canvas');
    canvas.width = width;
    canvas.height = height;
    return canvas;
  };

  const newEntry: ICharAtlasCacheEntry = {
    bitmap: generateCharAtlas(window, canvasFactory, newConfig),
    config: newConfig,
    ownedBy: [terminal]
  };
  charAtlasCache.push(newEntry);
  return newEntry.bitmap;
}<|MERGE_RESOLUTION|>--- conflicted
+++ resolved
@@ -5,14 +5,8 @@
 
 import { ITerminal } from '../../Types';
 import { IColorSet } from '../Types';
-<<<<<<< HEAD
-import { ICharAtlasConfig } from './Types';
-import { generateCharAtlas, ICharAtlasRequest } from '../../shared/atlas/CharAtlasGenerator';
-=======
 import { ICharAtlasConfig } from '../../shared/atlas/Types';
-import { isFirefox } from '../../shared/utils/Browser';
 import { generateCharAtlas } from '../../shared/atlas/CharAtlasGenerator';
->>>>>>> 842c7132
 import { generateConfig, configEquals } from './CharAtlasUtils';
 
 interface ICharAtlasCacheEntry {
