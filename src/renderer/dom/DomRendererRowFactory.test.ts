--- conflicted
+++ resolved
@@ -110,12 +110,7 @@
         lineData.set(0, [(FLAGS.INVERSE << 18) | (DEFAULT_ATTR << 9) | (1 << 0), 'a', 1, 'a'.charCodeAt(0)]);
         const fragment = rowFactory.createRow(lineData, false, undefined, 0, 5, 20);
         assert.equal(getFragmentHtml(fragment),
-<<<<<<< HEAD
-          '<span class="xterm-fg-1 xterm-bg-257">a</span>' +
-          '<span> </span>'
-=======
-          '<span class="xterm-fg-1 xterm-bg-15">a</span>'
->>>>>>> c6c67587
+          '<span class="xterm-fg-1 xterm-bg-257">a</span>'
         );
       });
 
@@ -123,12 +118,7 @@
         lineData.set(0, [(FLAGS.INVERSE << 18) | (1 << 9) | (DEFAULT_COLOR << 0), 'a', 1, 'a'.charCodeAt(0)]);
         const fragment = rowFactory.createRow(lineData, false, undefined, 0, 5, 20);
         assert.equal(getFragmentHtml(fragment),
-<<<<<<< HEAD
-          '<span class="xterm-fg-257 xterm-bg-1">a</span>' +
-          '<span> </span>'
-=======
-          '<span class="xterm-fg-0 xterm-bg-1">a</span>'
->>>>>>> c6c67587
+          '<span class="xterm-fg-257 xterm-bg-1">a</span>'
         );
       });
 
