/**
 * Copyright (c) 2017 The xterm.js authors. All rights reserved.
 * @license MIT
 */

import { IRenderLayer, IColorSet, IRenderDimensions } from './Interfaces';
import { ITerminal, ITerminalOptions } from '../Interfaces';
import { acquireCharAtlas, CHAR_ATLAS_CELL_SPACING } from './CharAtlas';
import { CharData } from '../Types';
import { CHAR_DATA_WIDTH_INDEX, CHAR_DATA_CHAR_INDEX } from '../Buffer';

export const INVERTED_DEFAULT_COLOR = -1;
const DIM_OPACITY = 0.5;

export abstract class BaseRenderLayer implements IRenderLayer {
  private _canvas: HTMLCanvasElement;
  protected _ctx: CanvasRenderingContext2D;
  private _scaledCharWidth: number;
  private _scaledCharHeight: number;
  private _scaledCellWidth: number;
  private _scaledCellHeight: number;
  private _scaledCharLeft: number;
  private _scaledCharTop: number;

  private _charAtlas: HTMLCanvasElement | ImageBitmap;

  constructor(
    container: HTMLElement,
    id: string,
    zIndex: number,
    private _alpha: boolean,
    protected _colors: IColorSet
  ) {
    this._canvas = document.createElement('canvas');
    this._canvas.id = `xterm-${id}-layer`;
    this._canvas.style.zIndex = zIndex.toString();
    this._ctx = this._canvas.getContext('2d', {alpha: _alpha});
    this._ctx.scale(window.devicePixelRatio, window.devicePixelRatio);
    // Draw the background if this is an opaque layer
    if (!_alpha) {
      this.clearAll();
    }
    container.appendChild(this._canvas);
  }

  public onOptionsChanged(terminal: ITerminal): void {}
  public onBlur(terminal: ITerminal): void {}
  public onFocus(terminal: ITerminal): void {}
  public onCursorMove(terminal: ITerminal): void {}
  public onGridChanged(terminal: ITerminal, startRow: number, endRow: number): void {}
  public onSelectionChanged(terminal: ITerminal, start: [number, number], end: [number, number]): void {}

  public onThemeChanged(terminal: ITerminal, colorSet: IColorSet): void {
    this._refreshCharAtlas(terminal, colorSet);
  }

  /**
   * Refreshes the char atlas, aquiring a new one if necessary.
   * @param terminal The terminal.
   * @param colorSet The color set to use for the char atlas.
   */
  private _refreshCharAtlas(terminal: ITerminal, colorSet: IColorSet): void {
    if (this._scaledCharWidth <= 0 && this._scaledCharHeight <= 0) {
      return;
    }
    this._charAtlas = null;
    const result = acquireCharAtlas(terminal, this._colors, this._scaledCharWidth, this._scaledCharHeight);
    if (result instanceof HTMLCanvasElement) {
      this._charAtlas = result;
    } else {
      result.then(bitmap => this._charAtlas = bitmap);
    }
  }

  public resize(terminal: ITerminal, dim: IRenderDimensions, charSizeChanged: boolean): void {
    this._scaledCellWidth = dim.scaledCellWidth;
    this._scaledCellHeight = dim.scaledCellHeight;
    this._scaledCharWidth = dim.scaledCharWidth;
    this._scaledCharHeight = dim.scaledCharHeight;
    this._scaledCharLeft = dim.scaledCharLeft;
    this._scaledCharTop = dim.scaledCharTop;
    this._canvas.width = dim.scaledCanvasWidth;
    this._canvas.height = dim.scaledCanvasHeight;
    this._canvas.style.width = `${dim.canvasWidth}px`;
    this._canvas.style.height = `${dim.canvasHeight}px`;

    // Draw the background if this is an opaque layer
    if (!this._alpha) {
      this.clearAll();
    }

    if (charSizeChanged) {
      this._refreshCharAtlas(terminal, this._colors);
    }
  }

  public abstract reset(terminal: ITerminal): void;

  /**
   * Fills 1+ cells completely. This uses the existing fillStyle on the context.
   * @param x The column to start at.
   * @param y The row to start at
   * @param width The number of columns to fill.
   * @param height The number of rows to fill.
   */
  protected fillCells(x: number, y: number, width: number, height: number): void {
    this._ctx.fillRect(
        x * this._scaledCellWidth,
        y * this._scaledCellHeight,
        width * this._scaledCellWidth,
        height * this._scaledCellHeight);
  }

  /**
   * Fills a 1px line (2px on HDPI) at the bottom of the cell. This uses the
   * existing fillStyle on the context.
   * @param x The column to fill.
   * @param y The row to fill.
   */
  protected fillBottomLineAtCells(x: number, y: number, width: number = 1): void {
    this._ctx.fillRect(
        x * this._scaledCellWidth,
        (y + 1) * this._scaledCellHeight - window.devicePixelRatio - 1 /* Ensure it's drawn within the cell */,
        width * this._scaledCellWidth,
        window.devicePixelRatio);
  }

  /**
   * Fills a 1px line (2px on HDPI) at the left of the cell. This uses the
   * existing fillStyle on the context.
   * @param x The column to fill.
   * @param y The row to fill.
   */
  protected fillLeftLineAtCell(x: number, y: number): void {
    this._ctx.fillRect(
        x * this._scaledCellWidth,
        y * this._scaledCellHeight,
        window.devicePixelRatio,
        this._scaledCellHeight);
  }

  /**
   * Strokes a 1px rectangle (2px on HDPI) around a cell. This uses the existing
   * strokeStyle on the context.
   * @param x The column to fill.
   * @param y The row to fill.
   */
  protected strokeRectAtCell(x: number, y: number, width: number, height: number): void {
    this._ctx.lineWidth = window.devicePixelRatio;
    this._ctx.strokeRect(
        x * this._scaledCellWidth + window.devicePixelRatio / 2,
        y * this._scaledCellHeight + (window.devicePixelRatio / 2),
        width * this._scaledCellWidth - window.devicePixelRatio,
        (height * this._scaledCellHeight) - window.devicePixelRatio);
  }

  /**
   * Clears the entire canvas.
   */
  protected clearAll(): void {
    if (this._alpha) {
      this._ctx.clearRect(0, 0, this._canvas.width, this._canvas.height);
    } else {
      this._ctx.fillStyle = this._colors.background;
      this._ctx.fillRect(0, 0, this._canvas.width, this._canvas.height);
    }
  }

  /**
   * Clears 1+ cells completely.
   * @param x The column to start at.
   * @param y The row to start at.
   * @param width The number of columns to clear.
   * @param height The number of rows to clear.
   */
  protected clearCells(x: number, y: number, width: number, height: number): void {
    if (this._alpha) {
      this._ctx.clearRect(
          x * this._scaledCellWidth,
          y * this._scaledCellHeight,
          width * this._scaledCellWidth,
          height * this._scaledCellHeight);
    } else {
      this._ctx.fillStyle = this._colors.background;
      this._ctx.fillRect(
          x * this._scaledCellWidth,
          y * this._scaledCellHeight,
          width * this._scaledCellWidth,
          height * this._scaledCellHeight);
    }
  }

  /**
   * Draws a truecolor character at the cell. The character will be clipped to
   * ensure that it fits with the cell, including the cell to the right if it's
   * a wide character. This uses the existing fillStyle on the context.
   * @param terminal The terminal.
   * @param charData The char data for the character to draw.
   * @param x The column to draw at.
   * @param y The row to draw at.
   * @param color The color of the character.
   */
  protected fillCharTrueColor(terminal: ITerminal, charData: CharData, x: number, y: number): void {
    this._ctx.font = `${terminal.options.fontSize * window.devicePixelRatio}px ${terminal.options.fontFamily}`;
    this._ctx.textBaseline = 'top';
    this._clipRow(terminal, y);
    this._ctx.fillText(
        charData[CHAR_DATA_CHAR_INDEX],
        x * this._scaledCellWidth + this._scaledCharLeft,
        y * this._scaledCellHeight + this._scaledCharTop);
  }

  /**
   * Draws a character at a cell. If possible this will draw using the character
   * atlas to reduce draw time.
   * @param terminal The terminal.
   * @param char The character.
   * @param code The character code.
   * @param width The width of the character.
   * @param x The column to draw at.
   * @param y The row to draw at.
   * @param fg The foreground color, in the format stored within the attributes.
   * @param bg The background color, in the format stored within the attributes.
   * This is used to validate whether a cached image can be used.
   * @param bold Whether the text is bold.
   */
  protected drawChar(terminal: ITerminal, char: string, code: number, width: number, x: number, y: number, fg: number, bg: number, bold: boolean, dim: boolean): void {
    let colorIndex = 0;
    if (fg < 256) {
      colorIndex = fg + 2;
    } else {
      // If default color and bold
      if (bold) {
        colorIndex = 1;
      }
    }
    const isAscii = code < 256;
    // A color is basic if it is one of the standard normal or bold weight
    // colors of the characters held in the char atlas. Note that this excludes
    // the normal weight light color characters
    const isBasicColor = (colorIndex > 1 && fg < 16) && (fg < 8 || bold);
    const isDefaultColor = fg >= 256;
    const isDefaultBackground = bg >= 256;
    if (this._charAtlas && isAscii && (isBasicColor || isDefaultColor) && isDefaultBackground) {
      // ImageBitmap's draw about twice as fast as from a canvas
      const charAtlasCellWidth = this._scaledCharWidth + CHAR_ATLAS_CELL_SPACING;
      const charAtlasCellHeight = this._scaledCharHeight + CHAR_ATLAS_CELL_SPACING;
      // Apply alpha to dim the character
      if (dim) {
        this._ctx.globalAlpha = DIM_OPACITY;
      }
      this._ctx.drawImage(this._charAtlas,
<<<<<<< HEAD
          code * charAtlasCellWidth,
          colorIndex * charAtlasCellHeight,
          charAtlasCellWidth,
          this._scaledCharHeight,
          x * this._scaledCellWidth + this._scaledCharLeft,
          y * this._scaledCellHeight + this._scaledCharTop,
          this._scaledCharWidth,
          this._scaledCharHeight);
=======
          code * charAtlasCellWidth, colorIndex * charAtlasCellHeight, charAtlasCellWidth, this._scaledCharHeight,
          x * this._scaledCharWidth, y * this._scaledLineHeight + this._scaledLineDrawY, charAtlasCellWidth, this._scaledCharHeight);
>>>>>>> c1ec6809
    } else {
      this._drawUncachedChar(terminal, char, width, fg, x, y, bold, dim);
    }
    // This draws the atlas (for debugging purposes)
    // this._ctx.clearRect(0, 0, this._canvas.width, this._canvas.height);
    // this._ctx.drawImage(this._charAtlas, 0, 0);
  }

  /**
   * Draws a character at a cell. The character will be clipped to
   * ensure that it fits with the cell, including the cell to the right if it's
   * a wide character.
   * @param terminal The terminal.
   * @param char The character.
   * @param width The width of the character.
   * @param fg The foreground color, in the format stored within the attributes.
   * @param x The column to draw at.
   * @param y The row to draw at.
   */
  private _drawUncachedChar(terminal: ITerminal, char: string, width: number, fg: number, x: number, y: number, bold: boolean, dim: boolean): void {
    this._ctx.save();
    this._ctx.font = `${terminal.options.fontSize * window.devicePixelRatio}px ${terminal.options.fontFamily}`;
    if (bold) {
      this._ctx.font = `bold ${this._ctx.font}`;
    }
    this._ctx.textBaseline = 'top';

    if (fg === INVERTED_DEFAULT_COLOR) {
      this._ctx.fillStyle = this._colors.background;
    } else if (fg < 256) {
      // 256 color support
      this._ctx.fillStyle = this._colors.ansi[fg];
    } else {
      this._ctx.fillStyle = this._colors.foreground;
    }

    this._clipRow(terminal, y);

    // Apply alpha to dim the character
    if (dim) {
      this._ctx.globalAlpha = DIM_OPACITY;
    }
    // Draw the character
    this._ctx.fillText(
        char,
        x * this._scaledCellWidth + this._scaledCharLeft,
        y * this._scaledCellHeight + this._scaledCharTop);
    this._ctx.restore();
  }

  /**
   * Clips a row to ensure no pixels will be drawn outside the cells in the row.
   * @param terminal The terminal.
   * @param y The row to clip.
   */
  private _clipRow(terminal: ITerminal, y: number): void {
    this._ctx.beginPath();
    this._ctx.rect(
        0,
        y * this._scaledCellHeight,
        terminal.cols * this._scaledCellWidth,
        this._scaledCellHeight);
    this._ctx.clip();
  }
}
<|MERGE_RESOLUTION|>--- conflicted
+++ resolved
@@ -250,19 +250,14 @@
         this._ctx.globalAlpha = DIM_OPACITY;
       }
       this._ctx.drawImage(this._charAtlas,
-<<<<<<< HEAD
           code * charAtlasCellWidth,
           colorIndex * charAtlasCellHeight,
           charAtlasCellWidth,
           this._scaledCharHeight,
           x * this._scaledCellWidth + this._scaledCharLeft,
           y * this._scaledCellHeight + this._scaledCharTop,
-          this._scaledCharWidth,
+          charAtlasCellWidth,
           this._scaledCharHeight);
-=======
-          code * charAtlasCellWidth, colorIndex * charAtlasCellHeight, charAtlasCellWidth, this._scaledCharHeight,
-          x * this._scaledCharWidth, y * this._scaledLineHeight + this._scaledLineDrawY, charAtlasCellWidth, this._scaledCharHeight);
->>>>>>> c1ec6809
     } else {
       this._drawUncachedChar(terminal, char, width, fg, x, y, bold, dim);
     }
