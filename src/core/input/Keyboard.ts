--- conflicted
+++ resolved
@@ -349,14 +349,8 @@
         if (ev.keyCode === 65) { // cmd + a
           result.type = KeyboardResultType.SELECT_ALL;
         }
-<<<<<<< HEAD
-      } else if (ev.key && !ev.ctrlKey && !ev.altKey && !ev.metaKey &&
-          ev.keyCode >= 48 && ev.keyCode !== 144 && ev.keyCode !== 145 && ev.keyCode !== 91) {
-        // Include only keys that that result in a character; don't include num lock and scroll lock
-=======
       } else if (ev.key && !ev.ctrlKey && !ev.altKey && !ev.metaKey && ev.keyCode >= 48 && ev.key.length === 1) {
         // Include only keys that that result in a _single_ character; don't include num lock, volume up, etc.
->>>>>>> 509ce5fa
         result.key = ev.key;
       }
       break;
