/**
 * xterm.js: xterm, in the browser
 * Originally forked from (with the author's permission):
 *   Fabrice Bellard's javascript vt100 for jslinux:
 *   http://bellard.org/jslinux/
 *   Copyright (c) 2011 Fabrice Bellard
 *   The original design remains. The terminal itself
 *   has been extended to include xterm CSI codes, among
 *   other features.
 * @license MIT
 */

import { CompositionHelper } from './CompositionHelper';
import { EventEmitter } from './EventEmitter';
import { Viewport } from './Viewport';
import { rightClickHandler, pasteHandler, copyHandler } from './handlers/Clipboard';
import { CircularList } from './utils/CircularList';
import { C0 } from './EscapeSequences';
import { InputHandler } from './InputHandler';
import { Parser } from './Parser';
import { Renderer } from './Renderer';
import { Linkifier } from './Linkifier';
import { SelectionManager } from './SelectionManager';
import { CharMeasure } from './utils/CharMeasure';
import * as Browser from './utils/Browser';
import * as Mouse from './utils/Mouse';
import { CHARSETS } from './Charsets';
import { getRawByteCoords } from './utils/Mouse';

/**
 * Terminal Emulation References:
 *   http://vt100.net/
 *   http://invisible-island.net/xterm/ctlseqs/ctlseqs.txt
 *   http://invisible-island.net/xterm/ctlseqs/ctlseqs.html
 *   http://invisible-island.net/vttest/
 *   http://www.inwap.com/pdp10/ansicode.txt
 *   http://linux.die.net/man/4/console_codes
 *   http://linux.die.net/man/7/urxvt
 */

// Let it work inside Node.js for automated testing purposes.
var document = (typeof window != 'undefined') ? window.document : null;

/**
 * The amount of write requests to queue before sending an XOFF signal to the
 * pty process. This number must be small in order for ^C and similar sequences
 * to be responsive.
 */
var WRITE_BUFFER_PAUSE_THRESHOLD = 5;

/**
 * The number of writes to perform in a single batch before allowing the
 * renderer to catch up with a 0ms setTimeout.
 */
var WRITE_BATCH_SIZE = 300;

/**
 * The time between cursor blinks. This is driven by JS rather than a CSS
 * animation due to a bug in Chromium that causes it to use excessive CPU time.
 * See https://github.com/Microsoft/vscode/issues/22900
 */
var CURSOR_BLINK_INTERVAL = 600;

/**
 * Terminal
 */

/**
 * Creates a new `Terminal` object.
 *
 * @param {object} options An object containing a set of options, the available options are:
 *   - `cursorBlink` (boolean): Whether the terminal cursor blinks
 *   - `cols` (number): The number of columns of the terminal (horizontal size)
 *   - `rows` (number): The number of rows of the terminal (vertical size)
 *
 * @public
 * @class Xterm Xterm
 * @alias module:xterm/src/xterm
 */
function Terminal(options) {
  var self = this;

  if (!(this instanceof Terminal)) {
    return new Terminal(arguments[0], arguments[1], arguments[2]);
  }

  self.browser = Browser;
  self.cancel = Terminal.cancel;

  EventEmitter.call(this);

  if (typeof options === 'number') {
    options = {
      cols: arguments[0],
      rows: arguments[1],
      handler: arguments[2]
    };
  }

  options = options || {};


  Object.keys(Terminal.defaults).forEach(function(key) {
    if (options[key] == null) {
      options[key] = Terminal.options[key];

      if (Terminal[key] !== Terminal.defaults[key]) {
        options[key] = Terminal[key];
      }
    }
    self[key] = options[key];
  });

  if (options.colors.length === 8) {
    options.colors = options.colors.concat(Terminal._colors.slice(8));
  } else if (options.colors.length === 16) {
    options.colors = options.colors.concat(Terminal._colors.slice(16));
  } else if (options.colors.length === 10) {
    options.colors = options.colors.slice(0, -2).concat(
      Terminal._colors.slice(8, -2), options.colors.slice(-2));
  } else if (options.colors.length === 18) {
    options.colors = options.colors.concat(
      Terminal._colors.slice(16, -2), options.colors.slice(-2));
  }
  this.colors = options.colors;

  this.options = options;

  // this.context = options.context || window;
  // this.document = options.document || document;
  this.parent = options.body || options.parent || (
    document ? document.getElementsByTagName('body')[0] : null
  );

  this.cols = options.cols || options.geometry[0];
  this.rows = options.rows || options.geometry[1];
  this.geometry = [this.cols, this.rows];

  if (options.handler) {
    this.on('data', options.handler);
  }

  /**
   * The scroll position of the y cursor, ie. ybase + y = the y position within the entire
   * buffer
   */
  this.ybase = 0;

  /**
   * The scroll position of the viewport
   */
  this.ydisp = 0;

  /**
   * The cursor's x position after ybase
   */
  this.x = 0;

  /**
   * The cursor's y position after ybase
   */
  this.y = 0;

  this.cursorState = 0;
  this.cursorHidden = false;
  this.convertEol;
  this.queue = '';
  this.scrollTop = 0;
  this.scrollBottom = this.rows - 1;
  this.customKeydownHandler = null;
  this.cursorBlinkInterval = null;

  // modes
  this.applicationKeypad = false;
  this.applicationCursor = false;
  this.originMode = false;
  this.insertMode = false;
  this.wraparoundMode = true; // defaults: xterm - true, vt100 - false
  this.normal = null;

  // charset
  this.charset = null;
  this.gcharset = null;
  this.glevel = 0;
  this.charsets = [null];

  // mouse properties
  this.decLocator;
  this.x10Mouse;
  this.vt200Mouse;
  this.vt300Mouse;
  this.normalMouse;
  this.mouseEvents;
  this.sendFocus;
  this.utfMouse;
  this.sgrMouse;
  this.urxvtMouse;

  // misc
  this.element;
  this.children;
  this.refreshStart;
  this.refreshEnd;
  this.savedX;
  this.savedY;
  this.savedCols;

  // stream
  this.readable = true;
  this.writable = true;

  this.defAttr = (0 << 18) | (257 << 9) | (256 << 0);
  this.curAttr = this.defAttr;

  this.params = [];
  this.currentParam = 0;
  this.prefix = '';
  this.postfix = '';

  this.inputHandler = new InputHandler(this);
  this.parser = new Parser(this.inputHandler, this);
  // Reuse renderer if the Terminal is being recreated via a Terminal.reset call.
  this.renderer = this.renderer || null;
  this.selectionManager = this.selectionManager || null;
  this.linkifier = this.linkifier || new Linkifier();

  // user input states
  this.writeBuffer = [];
  this.writeInProgress = false;

  /**
   * Whether _xterm.js_ sent XOFF in order to catch up with the pty process.
   * This is a distinct state from writeStopped so that if the user requested
   * XOFF via ^S that it will not automatically resume when the writeBuffer goes
   * below threshold.
   */
  this.xoffSentToCatchUp = false;

  /** Whether writing has been stopped as a result of XOFF */
  this.writeStopped = false;

  // leftover surrogate high from previous write invocation
  this.surrogate_high = '';

  /**
   * An array of all lines in the entire buffer, including the prompt. The lines are array of
   * characters which are 2-length arrays where [0] is an attribute and [1] is the character.
   */
  this.lines = new CircularList(this.scrollback);
  var i = this.rows;
  while (i--) {
    this.lines.push(this.blankLine());
  }
  // Ensure the selection manager has the correct buffer
  if (this.selectionManager) {
    this.selectionManager.setBuffer(this.lines);
  }

  this.tabs;
  this.setupStops();

  // Store if user went browsing history in scrollback
  this.userScrolling = false;
}

inherits(Terminal, EventEmitter);

/**
 * back_color_erase feature for xterm.
 */
Terminal.prototype.eraseAttr = function() {
  // if (this.is('screen')) return this.defAttr;
  return (this.defAttr & ~0x1ff) | (this.curAttr & 0x1ff);
};

/**
 * Colors
 */

// Colors 0-15
Terminal.tangoColors = [
  // dark:
  '#2e3436',
  '#cc0000',
  '#4e9a06',
  '#c4a000',
  '#3465a4',
  '#75507b',
  '#06989a',
  '#d3d7cf',
  // bright:
  '#555753',
  '#ef2929',
  '#8ae234',
  '#fce94f',
  '#729fcf',
  '#ad7fa8',
  '#34e2e2',
  '#eeeeec'
];

// Colors 0-15 + 16-255
// Much thanks to TooTallNate for writing this.
Terminal.colors = (function() {
  var colors = Terminal.tangoColors.slice()
  , r = [0x00, 0x5f, 0x87, 0xaf, 0xd7, 0xff]
  , i;

  // 16-231
  i = 0;
  for (; i < 216; i++) {
    out(r[(i / 36) % 6 | 0], r[(i / 6) % 6 | 0], r[i % 6]);
  }

  // 232-255 (grey)
  i = 0;
  for (; i < 24; i++) {
    r = 8 + i * 10;
    out(r, r, r);
  }

  function out(r, g, b) {
    colors.push('#' + hex(r) + hex(g) + hex(b));
  }

  function hex(c) {
    c = c.toString(16);
    return c.length < 2 ? '0' + c : c;
  }

  return colors;
})();

Terminal._colors = Terminal.colors.slice();

Terminal.vcolors = (function() {
  var out = []
  , colors = Terminal.colors
  , i = 0
  , color;

  for (; i < 256; i++) {
    color = parseInt(colors[i].substring(1), 16);
    out.push([
      (color >> 16) & 0xff,
      (color >> 8) & 0xff,
      color & 0xff
    ]);
  }

  return out;
})();

/**
 * Options
 */

Terminal.defaults = {
  colors: Terminal.colors,
  theme: 'default',
  convertEol: false,
  termName: 'xterm',
  geometry: [80, 24],
  cursorBlink: false,
  cursorStyle: 'block',
  visualBell: false,
  popOnBell: false,
  scrollback: 1000,
  screenKeys: false,
  debug: false,
  cancelEvents: false,
  disableStdin: false,
  useFlowControl: false,
  tabStopWidth: 8
  // programFeatures: false,
  // focusKeys: false,
};

Terminal.options = {};

Terminal.focus = null;

each(keys(Terminal.defaults), function(key) {
  Terminal[key] = Terminal.defaults[key];
  Terminal.options[key] = Terminal.defaults[key];
});

/**
 * Focus the terminal. Delegates focus handling to the terminal's DOM element.
 */
Terminal.prototype.focus = function() {
  return this.textarea.focus();
};

/**
 * Retrieves an option's value from the terminal.
 * @param {string} key The option key.
 */
Terminal.prototype.getOption = function(key, value) {
  if (!(key in Terminal.defaults)) {
    throw new Error('No option with key "' + key + '"');
  }

  if (typeof this.options[key] !== 'undefined') {
    return this.options[key];
  }

  return this[key];
};

/**
 * Sets an option on the terminal.
 * @param {string} key The option key.
 * @param {string} value The option value.
 */
Terminal.prototype.setOption = function(key, value) {
  if (!(key in Terminal.defaults)) {
    throw new Error('No option with key "' + key + '"');
  }
  switch (key) {
    case 'scrollback':
      if (this.options[key] !== value) {
        if (this.lines.length > value) {
          const amountToTrim = this.lines.length - value;
          const needsRefresh = (this.ydisp - amountToTrim < 0);
          this.lines.trimStart(amountToTrim);
          this.ybase = Math.max(this.ybase - amountToTrim, 0);
          this.ydisp = Math.max(this.ydisp - amountToTrim, 0);
          if (needsRefresh) {
            this.refresh(0, this.rows - 1);
          }
        }
        this.lines.maxLength = value;
        this.viewport.syncScrollArea();
      }
      break;
  }
  this[key] = value;
  this.options[key] = value;
  switch (key) {
    case 'cursorBlink': this.setCursorBlinking(value); break;
    case 'cursorStyle':
      // Style 'block' applies with no class
      this.element.classList.toggle(`xterm-cursor-style-underline`, value === 'underline');
      this.element.classList.toggle(`xterm-cursor-style-bar`, value === 'bar');
      break;
    case 'tabStopWidth': this.setupStops(); break;
  }
};

Terminal.prototype.restartCursorBlinking = function () {
  this.setCursorBlinking(this.options.cursorBlink);
};

Terminal.prototype.setCursorBlinking = function (enabled) {
  this.element.classList.toggle('xterm-cursor-blink', enabled);
  this.clearCursorBlinkingInterval();
  if (enabled) {
    var self = this;
    this.cursorBlinkInterval = setInterval(function () {
      self.element.classList.toggle('xterm-cursor-blink-on');
    }, CURSOR_BLINK_INTERVAL);
  }
};

Terminal.prototype.clearCursorBlinkingInterval = function () {
  this.element.classList.remove('xterm-cursor-blink-on');
  if (this.cursorBlinkInterval) {
    clearInterval(this.cursorBlinkInterval);
    this.cursorBlinkInterval = null;
  }
};

/**
 * Binds the desired focus behavior on a given terminal object.
 *
 * @static
 */
Terminal.bindFocus = function (term) {
  on(term.textarea, 'focus', function (ev) {
    if (term.sendFocus) {
      term.send(C0.ESC + '[I');
    }
    term.element.classList.add('focus');
    term.showCursor();
    term.restartCursorBlinking.apply(term);
    Terminal.focus = term;
    term.emit('focus', {terminal: term});
  });
};

/**
 * Blur the terminal. Delegates blur handling to the terminal's DOM element.
 */
Terminal.prototype.blur = function() {
  return this.textarea.blur();
};

/**
 * Binds the desired blur behavior on a given terminal object.
 *
 * @static
 */
Terminal.bindBlur = function (term) {
  on(term.textarea, 'blur', function (ev) {
    term.refresh(term.y, term.y);
    if (term.sendFocus) {
      term.send(C0.ESC + '[O');
    }
    term.element.classList.remove('focus');
    term.clearCursorBlinkingInterval.apply(term);
    Terminal.focus = null;
    term.emit('blur', {terminal: term});
  });
};

/**
 * Initialize default behavior
 */
Terminal.prototype.initGlobal = function() {
  var term = this;

  Terminal.bindKeys(this);
  Terminal.bindFocus(this);
  Terminal.bindBlur(this);

  // Bind clipboard functionality
  on(this.element, 'copy', event => {
    // If mouse events are active it means the selection manager is disabled and
    // copy should be handled by the host program.
    if (this.mouseEvents) {
      return;
    }
    copyHandler(event, term, this.selectionManager);
  });
  const pasteHandlerWrapper = event => pasteHandler(event, term);
  on(this.textarea, 'paste', pasteHandlerWrapper);
  on(this.element, 'paste', pasteHandlerWrapper);

  if (term.browser.isFirefox) {
    on(this.element, 'mousedown', event => {
      if (ev.button == 2) {
        rightClickHandler(event, this.textarea, this.selectionManager);
      }
    });
  } else {
    on(this.element, 'contextmenu', event => {
      rightClickHandler(event, this.textarea, this.selectionManager);
    });
  }
};

/**
 * Apply key handling to the terminal
 */
Terminal.bindKeys = function(term) {
  on(term.element, 'keydown', function(ev) {
    if (document.activeElement != this) {
      return;
    }
    term.keyDown(ev);
  }, true);

  on(term.element, 'keypress', function(ev) {
    if (document.activeElement != this) {
      return;
    }
    term.keyPress(ev);
  }, true);

  on(term.element, 'keyup', function(ev) {
    if (!wasMondifierKeyOnlyEvent(ev)) {
      term.focus(term);
    }
  }, true);

  on(term.textarea, 'keydown', function(ev) {
    term.keyDown(ev);
  }, true);

  on(term.textarea, 'keypress', function(ev) {
    term.keyPress(ev);
    // Truncate the textarea's value, since it is not needed
    this.value = '';
  }, true);

  on(term.textarea, 'compositionstart', term.compositionHelper.compositionstart.bind(term.compositionHelper));
  on(term.textarea, 'compositionupdate', term.compositionHelper.compositionupdate.bind(term.compositionHelper));
  on(term.textarea, 'compositionend', term.compositionHelper.compositionend.bind(term.compositionHelper));
  term.on('refresh', term.compositionHelper.updateCompositionElements.bind(term.compositionHelper));
  term.on('refresh', function (data) {
    term.queueLinkification(data.start, data.end)
  });
};


/**
 * Insert the given row to the terminal or produce a new one
 * if no row argument is passed. Return the inserted row.
 * @param {HTMLElement} row (optional) The row to append to the terminal.
 */
Terminal.prototype.insertRow = function (row) {
  if (typeof row != 'object') {
    row = document.createElement('div');
  }

  this.rowContainer.appendChild(row);
  this.children.push(row);

  return row;
};

/**
 * Opens the terminal within an element.
 *
 * @param {HTMLElement} parent The element to create the terminal within.
 * @param {boolean} focus Focus the terminal, after it gets instantiated in the DOM
 */
Terminal.prototype.open = function(parent, focus) {
  var self=this, i=0, div;

  this.parent = parent || this.parent;

  if (!this.parent) {
    throw new Error('Terminal requires a parent element.');
  }

  // Grab global elements
  this.context = this.parent.ownerDocument.defaultView;
  this.document = this.parent.ownerDocument;
  this.body = this.document.getElementsByTagName('body')[0];

  //Create main element container
  this.element = this.document.createElement('div');
  this.element.classList.add('terminal');
  this.element.classList.add('xterm');
  this.element.classList.add('xterm-theme-' + this.theme);
  this.setCursorBlinking(this.options.cursorBlink);

  this.element.style.height;
  this.element.setAttribute('tabindex', 0);

  this.viewportElement = document.createElement('div');
  this.viewportElement.classList.add('xterm-viewport');
  this.element.appendChild(this.viewportElement);
  this.viewportScrollArea = document.createElement('div');
  this.viewportScrollArea.classList.add('xterm-scroll-area');
  this.viewportElement.appendChild(this.viewportScrollArea);

  // Create the selection container. This needs to be added before the
  // rowContainer as the selection must be below the text.
  this.selectionContainer = document.createElement('div');
  this.selectionContainer.classList.add('xterm-selection');
  this.element.appendChild(this.selectionContainer);

  // Create the container that will hold the lines of the terminal and then
  // produce the lines the lines.
  this.rowContainer = document.createElement('div');
  this.rowContainer.classList.add('xterm-rows');
  this.element.appendChild(this.rowContainer);
  this.children = [];
  this.linkifier.attachToDom(document, this.children);

  // Create the container that will hold helpers like the textarea for
  // capturing DOM Events. Then produce the helpers.
  this.helperContainer = document.createElement('div');
  this.helperContainer.classList.add('xterm-helpers');
  // TODO: This should probably be inserted once it's filled to prevent an additional layout
  this.element.appendChild(this.helperContainer);
  this.textarea = document.createElement('textarea');
  this.textarea.classList.add('xterm-helper-textarea');
  this.textarea.setAttribute('autocorrect', 'off');
  this.textarea.setAttribute('autocapitalize', 'off');
  this.textarea.setAttribute('spellcheck', 'false');
  this.textarea.tabIndex = 0;
  this.textarea.addEventListener('focus', function() {
    self.emit('focus', {terminal: self});
  });
  this.textarea.addEventListener('blur', function() {
    self.emit('blur', {terminal: self});
  });
  this.helperContainer.appendChild(this.textarea);

  this.compositionView = document.createElement('div');
  this.compositionView.classList.add('composition-view');
  this.compositionHelper = new CompositionHelper(this.textarea, this.compositionView, this);
  this.helperContainer.appendChild(this.compositionView);

  this.charSizeStyleElement = document.createElement('style');
  this.helperContainer.appendChild(this.charSizeStyleElement);

  for (; i < this.rows; i++) {
    this.insertRow();
  }
  this.parent.appendChild(this.element);

  this.charMeasure = new CharMeasure(document, this.helperContainer);
  this.charMeasure.on('charsizechanged', function () {
    self.updateCharSizeStyles();
  });
  this.charMeasure.measure();

  this.viewport = new Viewport(this, this.viewportElement, this.viewportScrollArea, this.charMeasure);
  this.renderer = new Renderer(this);
  this.selectionManager = new SelectionManager(this, this.lines, this.rowContainer, this.charMeasure);
  this.selectionManager.on('refresh', data => this.renderer.refreshSelection(data.start, data.end));
  this.on('scroll', () => this.selectionManager.refresh());
  this.viewportElement.addEventListener('scroll', () => this.selectionManager.refresh());

  // Setup loop that draws to screen
  this.refresh(0, this.rows - 1);

  // Initialize global actions that
  // need to be taken on the document.
  this.initGlobal();

  /**
   * Automatic focus functionality.
   * TODO: Default to `false` starting with xterm.js 3.0.
   */
  if (typeof focus == 'undefined') {
    let message = 'You did not pass the `focus` argument in `Terminal.prototype.open()`.\n';

    message += 'The `focus` argument now defaults to `true` but starting with xterm.js 3.0 ';
    message += 'it will default to `false`.';

    console.warn(message);
    focus = true;
  }

  if (focus) {
    this.focus();
  }

  on(this.element, 'click', function() {
    var selection = document.getSelection(),
        collapsed = selection.isCollapsed,
        isRange = typeof collapsed == 'boolean' ? !collapsed : selection.type == 'Range';
    if (!isRange) {
      self.focus();
    }
  });

  // Listen for mouse events and translate
  // them into terminal mouse protocols.
  this.bindMouse();

  /**
   * This event is emitted when terminal has completed opening.
   *
   * @event open
   */
  this.emit('open');
};


/**
 * Attempts to load an add-on using CommonJS or RequireJS (whichever is available).
 * @param {string} addon The name of the addon to load
 * @static
 */
Terminal.loadAddon = function(addon, callback) {
  if (typeof exports === 'object' && typeof module === 'object') {
    // CommonJS
    return require('./addons/' + addon + '/' + addon);
  } else if (typeof define == 'function') {
    // RequireJS
    return require(['./addons/' + addon + '/' + addon], callback);
  } else {
    console.error('Cannot load a module without a CommonJS or RequireJS environment.');
    return false;
  }
};

/**
 * Updates the helper CSS class with any changes necessary after the terminal's
 * character width has been changed.
 */
Terminal.prototype.updateCharSizeStyles = function() {
  this.charSizeStyleElement.textContent =
      `.xterm-wide-char{width:${this.charMeasure.width * 2}px;}` +
<<<<<<< HEAD
      `.xterm-normal-char{width:${this.charMeasure.width}px;}` +
      `.xterm-rows > div{height:${this.charMeasure.height}px;}`;
=======
      `.xterm-normal-char{width:${this.charMeasure.width}px;}`;
>>>>>>> a889fef7
}

/**
 * XTerm mouse events
 * http://invisible-island.net/xterm/ctlseqs/ctlseqs.html#Mouse%20Tracking
 * To better understand these
 * the xterm code is very helpful:
 * Relevant files:
 *   button.c, charproc.c, misc.c
 * Relevant functions in xterm/button.c:
 *   BtnCode, EmitButtonCode, EditorButton, SendMousePosition
 */
Terminal.prototype.bindMouse = function() {
  var el = this.element, self = this, pressed = 32;

  // mouseup, mousedown, wheel
  // left click: ^[[M 3<^[[M#3<
  // wheel up: ^[[M`3>
  function sendButton(ev) {
    var button
    , pos;

    // get the xterm-style button
    button = getButton(ev);

    // get mouse coordinates
    pos = getRawByteCoords(ev, self.rowContainer, self.charMeasure, self.cols, self.rows);
    if (!pos) return;

    sendEvent(button, pos);

    switch (ev.overrideType || ev.type) {
      case 'mousedown':
        pressed = button;
        break;
      case 'mouseup':
        // keep it at the left
        // button, just in case.
        pressed = 32;
        break;
      case 'wheel':
        // nothing. don't
        // interfere with
        // `pressed`.
        break;
    }
  }

  // motion example of a left click:
  // ^[[M 3<^[[M@4<^[[M@5<^[[M@6<^[[M@7<^[[M#7<
  function sendMove(ev) {
    var button = pressed
    , pos;

    pos = getRawByteCoords(ev, self.rowContainer, self.charMeasure, self.cols, self.rows);
    if (!pos) return;

    // buttons marked as motions
    // are incremented by 32
    button += 32;

    sendEvent(button, pos);
  }

  // encode button and
  // position to characters
  function encode(data, ch) {
    if (!self.utfMouse) {
      if (ch === 255) return data.push(0);
      if (ch > 127) ch = 127;
      data.push(ch);
    } else {
      if (ch === 2047) return data.push(0);
      if (ch < 127) {
        data.push(ch);
      } else {
        if (ch > 2047) ch = 2047;
        data.push(0xC0 | (ch >> 6));
        data.push(0x80 | (ch & 0x3F));
      }
    }
  }

  // send a mouse event:
  // regular/utf8: ^[[M Cb Cx Cy
  // urxvt: ^[[ Cb ; Cx ; Cy M
  // sgr: ^[[ Cb ; Cx ; Cy M/m
  // vt300: ^[[ 24(1/3/5)~ [ Cx , Cy ] \r
  // locator: CSI P e ; P b ; P r ; P c ; P p & w
  function sendEvent(button, pos) {
    // self.emit('mouse', {
    //   x: pos.x - 32,
    //   y: pos.x - 32,
    //   button: button
    // });

    if (self.vt300Mouse) {
      // NOTE: Unstable.
      // http://www.vt100.net/docs/vt3xx-gp/chapter15.html
      button &= 3;
      pos.x -= 32;
      pos.y -= 32;
      var data = C0.ESC + '[24';
      if (button === 0) data += '1';
      else if (button === 1) data += '3';
      else if (button === 2) data += '5';
      else if (button === 3) return;
      else data += '0';
      data += '~[' + pos.x + ',' + pos.y + ']\r';
      self.send(data);
      return;
    }

    if (self.decLocator) {
      // NOTE: Unstable.
      button &= 3;
      pos.x -= 32;
      pos.y -= 32;
      if (button === 0) button = 2;
      else if (button === 1) button = 4;
      else if (button === 2) button = 6;
      else if (button === 3) button = 3;
      self.send(C0.ESC + '['
                + button
                + ';'
                + (button === 3 ? 4 : 0)
                + ';'
                + pos.y
                + ';'
                + pos.x
                + ';'
                + (pos.page || 0)
                + '&w');
      return;
    }

    if (self.urxvtMouse) {
      pos.x -= 32;
      pos.y -= 32;
      pos.x++;
      pos.y++;
      self.send(C0.ESC + '[' + button + ';' + pos.x + ';' + pos.y + 'M');
      return;
    }

    if (self.sgrMouse) {
      pos.x -= 32;
      pos.y -= 32;
      self.send(C0.ESC + '[<'
                + (((button & 3) === 3 ? button & ~3 : button) - 32)
                + ';'
                + pos.x
                + ';'
                + pos.y
                + ((button & 3) === 3 ? 'm' : 'M'));
      return;
    }

    var data = [];

    encode(data, button);
    encode(data, pos.x);
    encode(data, pos.y);

    self.send(C0.ESC + '[M' + String.fromCharCode.apply(String, data));
  }

  function getButton(ev) {
    var button
    , shift
    , meta
    , ctrl
    , mod;

    // two low bits:
    // 0 = left
    // 1 = middle
    // 2 = right
    // 3 = release
    // wheel up/down:
    // 1, and 2 - with 64 added
    switch (ev.overrideType || ev.type) {
      case 'mousedown':
        button = ev.button != null
          ? +ev.button
        : ev.which != null
          ? ev.which - 1
        : null;

        if (self.browser.isMSIE) {
          button = button === 1 ? 0 : button === 4 ? 1 : button;
        }
        break;
      case 'mouseup':
        button = 3;
        break;
      case 'DOMMouseScroll':
        button = ev.detail < 0
          ? 64
        : 65;
        break;
      case 'wheel':
        button = ev.wheelDeltaY > 0
          ? 64
        : 65;
        break;
    }

    // next three bits are the modifiers:
    // 4 = shift, 8 = meta, 16 = control
    shift = ev.shiftKey ? 4 : 0;
    meta = ev.metaKey ? 8 : 0;
    ctrl = ev.ctrlKey ? 16 : 0;
    mod = shift | meta | ctrl;

    // no mods
    if (self.vt200Mouse) {
      // ctrl only
      mod &= ctrl;
    } else if (!self.normalMouse) {
      mod = 0;
    }

    // increment to SP
    button = (32 + (mod << 2)) + button;

    return button;
  }

  on(el, 'mousedown', function(ev) {
    if (!self.mouseEvents) return;

    // send the button
    sendButton(ev);

    // ensure focus
    self.focus();

    // fix for odd bug
    //if (self.vt200Mouse && !self.normalMouse) {
    if (self.vt200Mouse) {
      ev.overrideType = 'mouseup';
      sendButton(ev);
      return self.cancel(ev);
    }

    // bind events
    if (self.normalMouse) on(self.document, 'mousemove', sendMove);

    // x10 compatibility mode can't send button releases
    if (!self.x10Mouse) {
      on(self.document, 'mouseup', function up(ev) {
        sendButton(ev);
        if (self.normalMouse) off(self.document, 'mousemove', sendMove);
        off(self.document, 'mouseup', up);
        return self.cancel(ev);
      });
    }

    return self.cancel(ev);
  });

  //if (self.normalMouse) {
  //  on(self.document, 'mousemove', sendMove);
  //}

  on(el, 'wheel', function(ev) {
    if (!self.mouseEvents) return;
    if (self.x10Mouse
        || self.vt300Mouse
        || self.decLocator) return;
    sendButton(ev);
    return self.cancel(ev);
  });

  // allow wheel scrolling in
  // the shell for example
  on(el, 'wheel', function(ev) {
    if (self.mouseEvents) return;
    self.viewport.onWheel(ev);
    return self.cancel(ev);
  });
};

/**
 * Destroys the terminal.
 */
Terminal.prototype.destroy = function() {
  this.readable = false;
  this.writable = false;
  this._events = {};
  this.handler = function() {};
  this.write = function() {};
  if (this.element && this.element.parentNode) {
    this.element.parentNode.removeChild(this.element);
  }
  //this.emit('close');
};

/**
 * Tells the renderer to refresh terminal content between two rows (inclusive) at the next
 * opportunity.
 * @param {number} start The row to start from (between 0 and this.rows - 1).
 * @param {number} end The row to end at (between start and this.rows - 1).
 */
Terminal.prototype.refresh = function(start, end) {
  if (this.renderer) {
    this.renderer.queueRefresh(start, end);
  }
};

/**
 * Queues linkification for the specified rows.
 * @param {number} start The row to start from (between 0 and this.rows - 1).
 * @param {number} end The row to end at (between start and this.rows - 1).
 */
Terminal.prototype.queueLinkification = function(start, end) {
  if (this.linkifier) {
    for (let i = start; i <= end; i++) {
      this.linkifier.linkifyRow(i);
    }
  }
}

/**
 * Display the cursor element
 */
Terminal.prototype.showCursor = function() {
  if (!this.cursorState) {
    this.cursorState = 1;
    this.refresh(this.y, this.y);
  }
};

/**
 * Scroll the terminal down 1 row, creating a blank line.
 */
Terminal.prototype.scroll = function() {
  var row;

  // Make room for the new row in lines
  if (this.lines.length === this.lines.maxLength) {
    this.lines.trimStart(1);
    this.ybase--;
    if (this.ydisp !== 0) {
      this.ydisp--;
    }
  }

  this.ybase++;

  // TODO: Why is this done twice?
  if (!this.userScrolling) {
    this.ydisp = this.ybase;
  }

  // last line
  row = this.ybase + this.rows - 1;

  // subtract the bottom scroll region
  row -= this.rows - 1 - this.scrollBottom;

  if (row === this.lines.length) {
    // Optimization: pushing is faster than splicing when they amount to the same behavior
    this.lines.push(this.blankLine());
  } else {
    // add our new line
    this.lines.splice(row, 0, this.blankLine());
  }

  if (this.scrollTop !== 0) {
    if (this.ybase !== 0) {
      this.ybase--;
      if (!this.userScrolling) {
        this.ydisp = this.ybase;
      }
    }
    this.lines.splice(this.ybase + this.scrollTop, 1);
  }

  // this.maxRange();
  this.updateRange(this.scrollTop);
  this.updateRange(this.scrollBottom);

  /**
   * This event is emitted whenever the terminal is scrolled.
   * The one parameter passed is the new y display position.
   *
   * @event scroll
   */
  this.emit('scroll', this.ydisp);
};

/**
 * Scroll the display of the terminal
 * @param {number} disp The number of lines to scroll down (negatives scroll up).
 * @param {boolean} suppressScrollEvent Don't emit the scroll event as scrollDisp. This is used
 * to avoid unwanted events being handled by the veiwport when the event was triggered from the
 * viewport originally.
 */
Terminal.prototype.scrollDisp = function(disp, suppressScrollEvent) {
  if (disp < 0) {
    if (this.ydisp === 0) {
      return;
    }
    this.userScrolling = true;
  } else if (disp + this.ydisp >= this.ybase) {
    this.userScrolling = false;
  }

  this.ydisp += disp;

  if (this.ydisp > this.ybase) {
    this.ydisp = this.ybase;
  } else if (this.ydisp < 0) {
    this.ydisp = 0;
  }

  if (!suppressScrollEvent) {
    this.emit('scroll', this.ydisp);
  }

  this.refresh(0, this.rows - 1);
};

/**
 * Scroll the display of the terminal by a number of pages.
 * @param {number} pageCount The number of pages to scroll (negative scrolls up).
 */
Terminal.prototype.scrollPages = function(pageCount) {
  this.scrollDisp(pageCount * (this.rows - 1));
}

/**
 * Scrolls the display of the terminal to the top.
 */
Terminal.prototype.scrollToTop = function() {
  this.scrollDisp(-this.ydisp);
}

/**
 * Scrolls the display of the terminal to the bottom.
 */
Terminal.prototype.scrollToBottom = function() {
  this.scrollDisp(this.ybase - this.ydisp);
}

/**
 * Writes text to the terminal.
 * @param {string} text The text to write to the terminal.
 */
Terminal.prototype.write = function(data) {
  this.writeBuffer.push(data);

  // Send XOFF to pause the pty process if the write buffer becomes too large so
  // xterm.js can catch up before more data is sent. This is necessary in order
  // to keep signals such as ^C responsive.
  if (this.options.useFlowControl && !this.xoffSentToCatchUp && this.writeBuffer.length >= WRITE_BUFFER_PAUSE_THRESHOLD) {
    // XOFF - stop pty pipe
    // XON will be triggered by emulator before processing data chunk
    this.send(C0.DC3);
    this.xoffSentToCatchUp = true;
  }

  if (!this.writeInProgress && this.writeBuffer.length > 0) {
    // Kick off a write which will write all data in sequence recursively
    this.writeInProgress = true;
    // Kick off an async innerWrite so more writes can come in while processing data
    var self = this;
    setTimeout(function () {
      self.innerWrite();
    });
  }
}

Terminal.prototype.innerWrite = function() {
  var writeBatch = this.writeBuffer.splice(0, WRITE_BATCH_SIZE);
  while (writeBatch.length > 0) {
    var data = writeBatch.shift();
    var l = data.length, i = 0, j, cs, ch, code, low, ch_width, row;

    // If XOFF was sent in order to catch up with the pty process, resume it if
    // the writeBuffer is empty to allow more data to come in.
    if (this.xoffSentToCatchUp && writeBatch.length === 0 && this.writeBuffer.length === 0) {
      this.send(C0.DC1);
      this.xoffSentToCatchUp = false;
    }

    this.refreshStart = this.y;
    this.refreshEnd = this.y;

    // HACK: Set the parser state based on it's state at the time of return.
    // This works around the bug #662 which saw the parser state reset in the
    // middle of parsing escape sequence in two chunks. For some reason the
    // state of the parser resets to 0 after exiting parser.parse. This change
    // just sets the state back based on the correct return statement.
    var state = this.parser.parse(data);
    this.parser.setState(state);

    this.updateRange(this.y);
    this.refresh(this.refreshStart, this.refreshEnd);
  }
  if (this.writeBuffer.length > 0) {
    // Allow renderer to catch up before processing the next batch
    var self = this;
    setTimeout(function () {
      self.innerWrite();
    }, 0);
  } else {
    this.writeInProgress = false;
  }
};

/**
 * Writes text to the terminal, followed by a break line character (\n).
 * @param {string} text The text to write to the terminal.
 */
Terminal.prototype.writeln = function(data) {
  this.write(data + '\r\n');
};

/**
 * Attaches a custom keydown handler which is run before keys are processed, giving consumers of
 * xterm.js ultimate control as to what keys should be processed by the terminal and what keys
 * should not.
 * @param {function} customKeydownHandler The custom KeyboardEvent handler to attach. This is a
 *   function that takes a KeyboardEvent, allowing consumers to stop propogation and/or prevent
 *   the default action. The function returns whether the event should be processed by xterm.js.
 */
Terminal.prototype.attachCustomKeydownHandler = function(customKeydownHandler) {
  this.customKeydownHandler = customKeydownHandler;
}

/**
 * Attaches a http(s) link handler, forcing web links to behave differently to
 * regular <a> tags. This will trigger a refresh as links potentially need to be
 * reconstructed. Calling this with null will remove the handler.
 * @param {LinkHandler} handler The handler callback function.
 */
Terminal.prototype.setHypertextLinkHandler = function(handler) {
  if (!this.linkifier) {
    throw new Error('Cannot attach a hypertext link handler before Terminal.open is called');
  }
  this.linkifier.setHypertextLinkHandler(handler);
  // Refresh to force links to refresh
  this.refresh(0, this.rows - 1);
}

/**
 * Attaches a validation callback for hypertext links. This is useful to use
 * validation logic or to do something with the link's element and url.
 * @param {LinkMatcherValidationCallback} callback The callback to use, this can
 * be cleared with null.
 */
Terminal.prototype.setHypertextValidationCallback = function(handler) {
  if (!this.linkifier) {
    throw new Error('Cannot attach a hypertext validation callback before Terminal.open is called');
  }
  this.linkifier.setHypertextValidationCallback(handler);
  // Refresh to force links to refresh
  this.refresh(0, this.rows - 1);
}

/**
   * Registers a link matcher, allowing custom link patterns to be matched and
   * handled.
   * @param {RegExp} regex The regular expression to search for, specifically
   * this searches the textContent of the rows. You will want to use \s to match
   * a space ' ' character for example.
   * @param {LinkHandler} handler The callback when the link is called.
   * @param {LinkMatcherOptions} [options] Options for the link matcher.
   * @return {number} The ID of the new matcher, this can be used to deregister.
 */
Terminal.prototype.registerLinkMatcher = function(regex, handler, options) {
  if (this.linkifier) {
    var matcherId = this.linkifier.registerLinkMatcher(regex, handler, options);
    this.refresh(0, this.rows - 1);
    return matcherId;
  }
}

/**
 * Deregisters a link matcher if it has been registered.
 * @param {number} matcherId The link matcher's ID (returned after register)
 */
Terminal.prototype.deregisterLinkMatcher = function(matcherId) {
  if (this.linkifier) {
    if (this.linkifier.deregisterLinkMatcher(matcherId)) {
      this.refresh(0, this.rows - 1);
    }
  }
}

/**
 * Gets whether the terminal has an active selection.
 */
Terminal.prototype.hasSelection = function() {
  return this.selectionManager.hasSelection;
}

/**
 * Gets the terminal's current selection, this is useful for implementing copy
 * behavior outside of xterm.js.
 */
Terminal.prototype.getSelection = function() {
  return this.selectionManager.selectionText;
}

/**
 * Clears the current terminal selection.
 */
Terminal.prototype.clearSelection = function() {
  this.selectionManager.clearSelection();
}

/**
 * Selects all text within the terminal.
 */
Terminal.prototype.selectAll = function() {
  this.selectionManager.selectAll();
}

/**
 * Handle a keydown event
 * Key Resources:
 *   - https://developer.mozilla.org/en-US/docs/DOM/KeyboardEvent
 * @param {KeyboardEvent} ev The keydown event to be handled.
 */
Terminal.prototype.keyDown = function(ev) {
  if (this.customKeydownHandler && this.customKeydownHandler(ev) === false) {
    return false;
  }

  this.restartCursorBlinking();

  if (!this.compositionHelper.keydown.bind(this.compositionHelper)(ev)) {
    if (this.ybase !== this.ydisp) {
      this.scrollToBottom();
    }
    return false;
  }

  var self = this;
  var result = this.evaluateKeyEscapeSequence(ev);

  if (result.key === C0.DC3) { // XOFF
    this.writeStopped = true;
  } else if (result.key === C0.DC1) { // XON
    this.writeStopped = false;
  }

  if (result.scrollDisp) {
    this.scrollDisp(result.scrollDisp);
    return this.cancel(ev, true);
  }

  if (isThirdLevelShift(this, ev)) {
    return true;
  }

  if (result.cancel) {
    // The event is canceled at the end already, is this necessary?
    this.cancel(ev, true);
  }

  if (!result.key) {
    return true;
  }

  this.emit('keydown', ev);
  this.emit('key', result.key, ev);
  this.showCursor();
  this.handler(result.key);

  return this.cancel(ev, true);
};

/**
 * Returns an object that determines how a KeyboardEvent should be handled. The key of the
 * returned value is the new key code to pass to the PTY.
 *
 * Reference: http://invisible-island.net/xterm/ctlseqs/ctlseqs.html
 * @param {KeyboardEvent} ev The keyboard event to be translated to key escape sequence.
 */
Terminal.prototype.evaluateKeyEscapeSequence = function(ev) {
  var result = {
    // Whether to cancel event propogation (NOTE: this may not be needed since the event is
    // canceled at the end of keyDown
    cancel: false,
    // The new key even to emit
    key: undefined,
    // The number of characters to scroll, if this is defined it will cancel the event
    scrollDisp: undefined
  };
  var modifiers = ev.shiftKey << 0 | ev.altKey << 1 | ev.ctrlKey << 2 | ev.metaKey << 3;
  switch (ev.keyCode) {
    case 8:
      // backspace
      if (ev.shiftKey) {
        result.key = C0.BS; // ^H
        break;
      }
      result.key = C0.DEL; // ^?
      break;
    case 9:
      // tab
      if (ev.shiftKey) {
        result.key = C0.ESC + '[Z';
        break;
      }
      result.key = C0.HT;
      result.cancel = true;
      break;
    case 13:
      // return/enter
      result.key = C0.CR;
      result.cancel = true;
      break;
    case 27:
      // escape
      result.key = C0.ESC;
      result.cancel = true;
      break;
    case 37:
      // left-arrow
      if (modifiers) {
        result.key = C0.ESC + '[1;' + (modifiers + 1) + 'D';
        // HACK: Make Alt + left-arrow behave like Ctrl + left-arrow: move one word backwards
        // http://unix.stackexchange.com/a/108106
        // macOS uses different escape sequences than linux
        if (result.key == C0.ESC + '[1;3D') {
          result.key = (this.browser.isMac) ? C0.ESC + 'b' : C0.ESC + '[1;5D';
        }
      } else if (this.applicationCursor) {
        result.key = C0.ESC + 'OD';
      } else {
        result.key = C0.ESC + '[D';
      }
      break;
    case 39:
      // right-arrow
      if (modifiers) {
        result.key = C0.ESC + '[1;' + (modifiers + 1) + 'C';
        // HACK: Make Alt + right-arrow behave like Ctrl + right-arrow: move one word forward
        // http://unix.stackexchange.com/a/108106
        // macOS uses different escape sequences than linux
        if (result.key == C0.ESC + '[1;3C') {
          result.key = (this.browser.isMac) ? C0.ESC + 'f' : C0.ESC + '[1;5C';
        }
      } else if (this.applicationCursor) {
        result.key = C0.ESC + 'OC';
      } else {
        result.key = C0.ESC + '[C';
      }
      break;
    case 38:
      // up-arrow
      if (modifiers) {
        result.key = C0.ESC + '[1;' + (modifiers + 1) + 'A';
        // HACK: Make Alt + up-arrow behave like Ctrl + up-arrow
        // http://unix.stackexchange.com/a/108106
        if (result.key == C0.ESC + '[1;3A') {
          result.key = C0.ESC + '[1;5A';
        }
      } else if (this.applicationCursor) {
        result.key = C0.ESC + 'OA';
      } else {
        result.key = C0.ESC + '[A';
      }
      break;
    case 40:
      // down-arrow
      if (modifiers) {
        result.key = C0.ESC + '[1;' + (modifiers + 1) + 'B';
        // HACK: Make Alt + down-arrow behave like Ctrl + down-arrow
        // http://unix.stackexchange.com/a/108106
        if (result.key == C0.ESC + '[1;3B') {
          result.key = C0.ESC + '[1;5B';
        }
      } else if (this.applicationCursor) {
        result.key = C0.ESC + 'OB';
      } else {
        result.key = C0.ESC + '[B';
      }
      break;
    case 45:
      // insert
      if (!ev.shiftKey && !ev.ctrlKey) {
        // <Ctrl> or <Shift> + <Insert> are used to
        // copy-paste on some systems.
        result.key = C0.ESC + '[2~';
      }
      break;
    case 46:
      // delete
      if (modifiers) {
        result.key = C0.ESC + '[3;' + (modifiers + 1) + '~';
      } else {
        result.key = C0.ESC + '[3~';
      }
      break;
    case 36:
      // home
      if (modifiers)
        result.key = C0.ESC + '[1;' + (modifiers + 1) + 'H';
      else if (this.applicationCursor)
        result.key = C0.ESC + 'OH';
      else
        result.key = C0.ESC + '[H';
      break;
    case 35:
      // end
      if (modifiers)
        result.key = C0.ESC + '[1;' + (modifiers + 1) + 'F';
      else if (this.applicationCursor)
        result.key = C0.ESC + 'OF';
      else
        result.key = C0.ESC + '[F';
      break;
    case 33:
      // page up
      if (ev.shiftKey) {
        result.scrollDisp = -(this.rows - 1);
      } else {
        result.key = C0.ESC + '[5~';
      }
      break;
    case 34:
      // page down
      if (ev.shiftKey) {
        result.scrollDisp = this.rows - 1;
      } else {
        result.key = C0.ESC + '[6~';
      }
      break;
    case 112:
      // F1-F12
      if (modifiers) {
        result.key = C0.ESC + '[1;' + (modifiers + 1) + 'P';
      } else {
        result.key = C0.ESC + 'OP';
      }
      break;
    case 113:
      if (modifiers) {
        result.key = C0.ESC + '[1;' + (modifiers + 1) + 'Q';
      } else {
        result.key = C0.ESC + 'OQ';
      }
      break;
    case 114:
      if (modifiers) {
        result.key = C0.ESC + '[1;' + (modifiers + 1) + 'R';
      } else {
        result.key = C0.ESC + 'OR';
      }
      break;
    case 115:
      if (modifiers) {
        result.key = C0.ESC + '[1;' + (modifiers + 1) + 'S';
      } else {
        result.key = C0.ESC + 'OS';
      }
      break;
    case 116:
      if (modifiers) {
        result.key = C0.ESC + '[15;' + (modifiers + 1) + '~';
      } else {
        result.key = C0.ESC + '[15~';
      }
      break;
    case 117:
      if (modifiers) {
        result.key = C0.ESC + '[17;' + (modifiers + 1) + '~';
      } else {
        result.key = C0.ESC + '[17~';
      }
      break;
    case 118:
      if (modifiers) {
        result.key = C0.ESC + '[18;' + (modifiers + 1) + '~';
      } else {
        result.key = C0.ESC + '[18~';
      }
      break;
    case 119:
      if (modifiers) {
        result.key = C0.ESC + '[19;' + (modifiers + 1) + '~';
      } else {
        result.key = C0.ESC + '[19~';
      }
      break;
    case 120:
      if (modifiers) {
        result.key = C0.ESC + '[20;' + (modifiers + 1) + '~';
      } else {
        result.key = C0.ESC + '[20~';
      }
      break;
    case 121:
      if (modifiers) {
        result.key = C0.ESC + '[21;' + (modifiers + 1) + '~';
      } else {
        result.key = C0.ESC + '[21~';
      }
      break;
    case 122:
      if (modifiers) {
        result.key = C0.ESC + '[23;' + (modifiers + 1) + '~';
      } else {
        result.key = C0.ESC + '[23~';
      }
      break;
    case 123:
      if (modifiers) {
        result.key = C0.ESC + '[24;' + (modifiers + 1) + '~';
      } else {
        result.key = C0.ESC + '[24~';
      }
      break;
    default:
      // a-z and space
      if (ev.ctrlKey && !ev.shiftKey && !ev.altKey && !ev.metaKey) {
        if (ev.keyCode >= 65 && ev.keyCode <= 90) {
          result.key = String.fromCharCode(ev.keyCode - 64);
        } else if (ev.keyCode === 32) {
          // NUL
          result.key = String.fromCharCode(0);
        } else if (ev.keyCode >= 51 && ev.keyCode <= 55) {
          // escape, file sep, group sep, record sep, unit sep
          result.key = String.fromCharCode(ev.keyCode - 51 + 27);
        } else if (ev.keyCode === 56) {
          // delete
          result.key = String.fromCharCode(127);
        } else if (ev.keyCode === 219) {
          // ^[ - Control Sequence Introducer (CSI)
          result.key = String.fromCharCode(27);
        } else if (ev.keyCode === 220) {
          // ^\ - String Terminator (ST)
          result.key = String.fromCharCode(28);
        } else if (ev.keyCode === 221) {
          // ^] - Operating System Command (OSC)
          result.key = String.fromCharCode(29);
        }
      } else if (!this.browser.isMac && ev.altKey && !ev.ctrlKey && !ev.metaKey) {
        // On Mac this is a third level shift. Use <Esc> instead.
        if (ev.keyCode >= 65 && ev.keyCode <= 90) {
          result.key = C0.ESC + String.fromCharCode(ev.keyCode + 32);
        } else if (ev.keyCode === 192) {
          result.key = C0.ESC + '`';
        } else if (ev.keyCode >= 48 && ev.keyCode <= 57) {
          result.key = C0.ESC + (ev.keyCode - 48);
        }
      } else if (this.browser.isMac && !ev.altKey && !ev.ctrlKey && ev.metaKey) {
        if (ev.keyCode === 65) { // cmd + a
          this.selectAll();
        }
      }
      break;
  }

  return result;
};

/**
 * Set the G level of the terminal
 * @param g
 */
Terminal.prototype.setgLevel = function(g) {
  this.glevel = g;
  this.charset = this.charsets[g];
};

/**
 * Set the charset for the given G level of the terminal
 * @param g
 * @param charset
 */
Terminal.prototype.setgCharset = function(g, charset) {
  this.charsets[g] = charset;
  if (this.glevel === g) {
    this.charset = charset;
  }
};

/**
 * Handle a keypress event.
 * Key Resources:
 *   - https://developer.mozilla.org/en-US/docs/DOM/KeyboardEvent
 * @param {KeyboardEvent} ev The keypress event to be handled.
 */
Terminal.prototype.keyPress = function(ev) {
  var key;

  this.cancel(ev);

  if (ev.charCode) {
    key = ev.charCode;
  } else if (ev.which == null) {
    key = ev.keyCode;
  } else if (ev.which !== 0 && ev.charCode !== 0) {
    key = ev.which;
  } else {
    return false;
  }

  if (!key || (
    (ev.altKey || ev.ctrlKey || ev.metaKey) && !isThirdLevelShift(this, ev)
  )) {
    return false;
  }

  key = String.fromCharCode(key);

  this.emit('keypress', key, ev);
  this.emit('key', key, ev);
  this.showCursor();
  this.handler(key);

  return false;
};

/**
 * Send data for handling to the terminal
 * @param {string} data
 */
Terminal.prototype.send = function(data) {
  var self = this;

  if (!this.queue) {
    setTimeout(function() {
      self.handler(self.queue);
      self.queue = '';
    }, 1);
  }

  this.queue += data;
};

/**
 * Ring the bell.
 * Note: We could do sweet things with webaudio here
 */
Terminal.prototype.bell = function() {
  if (!this.visualBell) return;
  var self = this;
  this.element.style.borderColor = 'white';
  setTimeout(function() {
    self.element.style.borderColor = '';
  }, 10);
  if (this.popOnBell) this.focus();
};

/**
 * Log the current state to the console.
 */
Terminal.prototype.log = function() {
  if (!this.debug) return;
  if (!this.context.console || !this.context.console.log) return;
  var args = Array.prototype.slice.call(arguments);
  this.context.console.log.apply(this.context.console, args);
};

/**
 * Log the current state as error to the console.
 */
Terminal.prototype.error = function() {
  if (!this.debug) return;
  if (!this.context.console || !this.context.console.error) return;
  var args = Array.prototype.slice.call(arguments);
  this.context.console.error.apply(this.context.console, args);
};

/**
 * Resizes the terminal.
 *
 * @param {number} x The number of columns to resize to.
 * @param {number} y The number of rows to resize to.
 */
Terminal.prototype.resize = function(x, y) {
  if (isNaN(x) || isNaN(y)) {
    return;
  }

  var line
  , el
  , i
  , j
  , ch
  , addToY;

  if (x === this.cols && y === this.rows) {
    return;
  }

  if (x < 1) x = 1;
  if (y < 1) y = 1;

  // resize cols
  j = this.cols;
  if (j < x) {
    ch = [this.defAttr, ' ', 1]; // does xterm use the default attr?
    i = this.lines.length;
    while (i--) {
      while (this.lines.get(i).length < x) {
        this.lines.get(i).push(ch);
      }
    }
  }

  this.cols = x;
  this.setupStops(this.cols);

  // resize rows
  j = this.rows;
  addToY = 0;
  if (j < y) {
    el = this.element;
    while (j++ < y) {
      // y is rows, not this.y
      if (this.lines.length < y + this.ybase) {
        if (this.ybase > 0 && this.lines.length <= this.ybase + this.y + addToY + 1) {
          // There is room above the buffer and there are no empty elements below the line,
          // scroll up
          this.ybase--;
          addToY++
          if (this.ydisp > 0) {
            // Viewport is at the top of the buffer, must increase downwards
            this.ydisp--;
          }
        } else {
          // Add a blank line if there is no buffer left at the top to scroll to, or if there
          // are blank lines after the cursor
          this.lines.push(this.blankLine());
        }
      }
      if (this.children.length < y) {
        this.insertRow();
      }
    }
  } else { // (j > y)
    while (j-- > y) {
      if (this.lines.length > y + this.ybase) {
        if (this.lines.length > this.ybase + this.y + 1) {
          // The line is a blank line below the cursor, remove it
          this.lines.pop();
        } else {
          // The line is the cursor, scroll down
          this.ybase++;
          this.ydisp++;
        }
      }
      if (this.children.length > y) {
        el = this.children.shift();
        if (!el) continue;
        el.parentNode.removeChild(el);
      }
    }
  }
  this.rows = y;

  // Make sure that the cursor stays on screen
  if (this.y >= y) {
    this.y = y - 1;
  }
  if (addToY) {
    this.y += addToY;
  }

  if (this.x >= x) {
    this.x = x - 1;
  }

  this.scrollTop = 0;
  this.scrollBottom = y - 1;

  this.charMeasure.measure();

  this.refresh(0, this.rows - 1);

  this.normal = null;

  this.geometry = [this.cols, this.rows];
  this.emit('resize', {terminal: this, cols: x, rows: y});
};

/**
 * Updates the range of rows to refresh
 * @param {number} y The number of rows to refresh next.
 */
Terminal.prototype.updateRange = function(y) {
  if (y < this.refreshStart) this.refreshStart = y;
  if (y > this.refreshEnd) this.refreshEnd = y;
  // if (y > this.refreshEnd) {
  //   this.refreshEnd = y;
  //   if (y > this.rows - 1) {
  //     this.refreshEnd = this.rows - 1;
  //   }
  // }
};

/**
 * Set the range of refreshing to the maximum value
 */
Terminal.prototype.maxRange = function() {
  this.refreshStart = 0;
  this.refreshEnd = this.rows - 1;
};



/**
 * Setup the tab stops.
 * @param {number} i
 */
Terminal.prototype.setupStops = function(i) {
  if (i != null) {
    if (!this.tabs[i]) {
      i = this.prevStop(i);
    }
  } else {
    this.tabs = {};
    i = 0;
  }

  for (; i < this.cols; i += this.getOption('tabStopWidth')) {
    this.tabs[i] = true;
  }
};


/**
 * Move the cursor to the previous tab stop from the given position (default is current).
 * @param {number} x The position to move the cursor to the previous tab stop.
 */
Terminal.prototype.prevStop = function(x) {
  if (x == null) x = this.x;
  while (!this.tabs[--x] && x > 0);
  return x >= this.cols
    ? this.cols - 1
  : x < 0 ? 0 : x;
};


/**
 * Move the cursor one tab stop forward from the given position (default is current).
 * @param {number} x The position to move the cursor one tab stop forward.
 */
Terminal.prototype.nextStop = function(x) {
  if (x == null) x = this.x;
  while (!this.tabs[++x] && x < this.cols);
  return x >= this.cols
    ? this.cols - 1
  : x < 0 ? 0 : x;
};


/**
 * Erase in the identified line everything from "x" to the end of the line (right).
 * @param {number} x The column from which to start erasing to the end of the line.
 * @param {number} y The line in which to operate.
 */
Terminal.prototype.eraseRight = function(x, y) {
  var line = this.lines.get(this.ybase + y);
  if (!line) {
    return;
  }
  var ch = [this.eraseAttr(), ' ', 1]; // xterm
  for (; x < this.cols; x++) {
    line[x] = ch;
  }
  this.updateRange(y);
};



/**
 * Erase in the identified line everything from "x" to the start of the line (left).
 * @param {number} x The column from which to start erasing to the start of the line.
 * @param {number} y The line in which to operate.
 */
Terminal.prototype.eraseLeft = function(x, y) {
  var line = this.lines.get(this.ybase + y);
  if (!line) {
    return;
  }
  var ch = [this.eraseAttr(), ' ', 1]; // xterm
  x++;
  while (x--) {
    line[x] = ch;
  }
  this.updateRange(y);
};

/**
 * Clears the entire buffer, making the prompt line the new first line.
 */
Terminal.prototype.clear = function() {
  if (this.ybase === 0 && this.y === 0) {
    // Don't clear if it's already clear
    return;
  }
  this.lines.set(0, this.lines.get(this.ybase + this.y));
  this.lines.length = 1;
  this.ydisp = 0;
  this.ybase = 0;
  this.y = 0;
  for (var i = 1; i < this.rows; i++) {
    this.lines.push(this.blankLine());
  }
  this.refresh(0, this.rows - 1);
  this.emit('scroll', this.ydisp);
};

/**
 * Erase all content in the given line
 * @param {number} y The line to erase all of its contents.
 */
Terminal.prototype.eraseLine = function(y) {
  this.eraseRight(0, y);
};


/**
 * Return the data array of a blank line
 * @param {number} cur First bunch of data for each "blank" character.
 */
Terminal.prototype.blankLine = function(cur) {
  var attr = cur
  ? this.eraseAttr()
  : this.defAttr;

  var ch = [attr, ' ', 1]  // width defaults to 1 halfwidth character
  , line = []
  , i = 0;

  for (; i < this.cols; i++) {
    line[i] = ch;
  }

  return line;
};


/**
 * If cur return the back color xterm feature attribute. Else return defAttr.
 * @param {object} cur
 */
Terminal.prototype.ch = function(cur) {
  return cur
    ? [this.eraseAttr(), ' ', 1]
  : [this.defAttr, ' ', 1];
};


/**
 * Evaluate if the current erminal is the given argument.
 * @param {object} term The terminal to evaluate
 */
Terminal.prototype.is = function(term) {
  var name = this.termName;
  return (name + '').indexOf(term) === 0;
};


/**
 * Emit the 'data' event and populate the given data.
 * @param {string} data The data to populate in the event.
 */
Terminal.prototype.handler = function(data) {
  // Prevents all events to pty process if stdin is disabled
  if (this.options.disableStdin) {
    return;
  }

  // Input is being sent to the terminal, the terminal should focus the prompt.
  if (this.ybase !== this.ydisp) {
    this.scrollToBottom();
  }
  this.emit('data', data);
};


/**
 * Emit the 'title' event and populate the given title.
 * @param {string} title The title to populate in the event.
 */
Terminal.prototype.handleTitle = function(title) {
  /**
   * This event is emitted when the title of the terminal is changed
   * from inside the terminal. The parameter is the new title.
   *
   * @event title
   */
  this.emit('title', title);
};


/**
 * ESC
 */

/**
 * ESC D Index (IND is 0x84).
 */
Terminal.prototype.index = function() {
  this.y++;
  if (this.y > this.scrollBottom) {
    this.y--;
    this.scroll();
  }
  // If the end of the line is hit, prevent this action from wrapping around to the next line.
  if (this.x >= this.cols) {
    this.x--;
  }
};


/**
 * ESC M Reverse Index (RI is 0x8d).
 *
 * Move the cursor up one row, inserting a new blank line if necessary.
 */
Terminal.prototype.reverseIndex = function() {
  var j;
  if (this.y === this.scrollTop) {
    // possibly move the code below to term.reverseScroll();
    // test: echo -ne '\e[1;1H\e[44m\eM\e[0m'
    // blankLine(true) is xterm/linux behavior
    this.lines.shiftElements(this.y + this.ybase, this.rows - 1, 1);
    this.lines.set(this.y + this.ybase, this.blankLine(true));
    this.updateRange(this.scrollTop);
    this.updateRange(this.scrollBottom);
  } else {
    this.y--;
  }
};


/**
 * ESC c Full Reset (RIS).
 */
Terminal.prototype.reset = function() {
  this.options.rows = this.rows;
  this.options.cols = this.cols;
  var customKeydownHandler = this.customKeydownHandler;
  var cursorBlinkInterval = this.cursorBlinkInterval;
  Terminal.call(this, this.options);
  this.customKeydownHandler = customKeydownHandler;
  this.cursorBlinkInterval = cursorBlinkInterval;
  this.refresh(0, this.rows - 1);
  this.viewport.syncScrollArea();
};


/**
 * ESC H Tab Set (HTS is 0x88).
 */
Terminal.prototype.tabSet = function() {
  this.tabs[this.x] = true;
};

/**
 * Helpers
 */

function on(el, type, handler, capture) {
  if (!Array.isArray(el)) {
    el = [el];
  }
  el.forEach(function (element) {
    element.addEventListener(type, handler, capture || false);
  });
}

function off(el, type, handler, capture) {
  el.removeEventListener(type, handler, capture || false);
}

function cancel(ev, force) {
  if (!this.cancelEvents && !force) {
    return;
  }
  ev.preventDefault();
  ev.stopPropagation();
  return false;
}

function inherits(child, parent) {
  function f() {
    this.constructor = child;
  }
  f.prototype = parent.prototype;
  child.prototype = new f;
}

function indexOf(obj, el) {
  var i = obj.length;
  while (i--) {
    if (obj[i] === el) return i;
  }
  return -1;
}

function isThirdLevelShift(term, ev) {
  var thirdLevelKey =
      (term.browser.isMac && ev.altKey && !ev.ctrlKey && !ev.metaKey) ||
      (term.browser.isMSWindows && ev.altKey && ev.ctrlKey && !ev.metaKey);

  if (ev.type == 'keypress') {
    return thirdLevelKey;
  }

  // Don't invoke for arrows, pageDown, home, backspace, etc. (on non-keypress events)
  return thirdLevelKey && (!ev.keyCode || ev.keyCode > 47);
}

// Expose to InputHandler (temporary)
Terminal.prototype.matchColor = matchColor;

function matchColor(r1, g1, b1) {
  var hash = (r1 << 16) | (g1 << 8) | b1;

  if (matchColor._cache[hash] != null) {
    return matchColor._cache[hash];
  }

  var ldiff = Infinity
  , li = -1
  , i = 0
  , c
  , r2
  , g2
  , b2
  , diff;

  for (; i < Terminal.vcolors.length; i++) {
    c = Terminal.vcolors[i];
    r2 = c[0];
    g2 = c[1];
    b2 = c[2];

    diff = matchColor.distance(r1, g1, b1, r2, g2, b2);

    if (diff === 0) {
      li = i;
      break;
    }

    if (diff < ldiff) {
      ldiff = diff;
      li = i;
    }
  }

  return matchColor._cache[hash] = li;
}

matchColor._cache = {};

// http://stackoverflow.com/questions/1633828
matchColor.distance = function(r1, g1, b1, r2, g2, b2) {
  return Math.pow(30 * (r1 - r2), 2)
    + Math.pow(59 * (g1 - g2), 2)
    + Math.pow(11 * (b1 - b2), 2);
};

function each(obj, iter, con) {
  if (obj.forEach) return obj.forEach(iter, con);
  for (var i = 0; i < obj.length; i++) {
    iter.call(con, obj[i], i, obj);
  }
}

function wasMondifierKeyOnlyEvent(ev) {
  return ev.keyCode === 16 || // Shift
    ev.keyCode === 17 || // Ctrl
    ev.keyCode === 18; // Alt
}

function keys(obj) {
  if (Object.keys) return Object.keys(obj);
  var key, keys = [];
  for (key in obj) {
    if (Object.prototype.hasOwnProperty.call(obj, key)) {
      keys.push(key);
    }
  }
  return keys;
}

/**
 * Expose
 */

Terminal.EventEmitter = EventEmitter;
Terminal.inherits = inherits;

/**
 * Adds an event listener to the terminal.
 *
 * @param {string} event The name of the event. TODO: Document all event types
 * @param {function} callback The function to call when the event is triggered.
 */
Terminal.on = on;
Terminal.off = off;
Terminal.cancel = cancel;

module.exports = Terminal;<|MERGE_RESOLUTION|>--- conflicted
+++ resolved
@@ -779,12 +779,8 @@
 Terminal.prototype.updateCharSizeStyles = function() {
   this.charSizeStyleElement.textContent =
       `.xterm-wide-char{width:${this.charMeasure.width * 2}px;}` +
-<<<<<<< HEAD
       `.xterm-normal-char{width:${this.charMeasure.width}px;}` +
       `.xterm-rows > div{height:${this.charMeasure.height}px;}`;
-=======
-      `.xterm-normal-char{width:${this.charMeasure.width}px;}`;
->>>>>>> a889fef7
 }
 
 /**
