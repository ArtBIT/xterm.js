--- conflicted
+++ resolved
@@ -5135,11 +5135,6 @@
  */
 
 Terminal.EventEmitter = EventEmitter;
-<<<<<<< HEAD
-Terminal.Viewport = Viewport;
-=======
-Terminal.CompositionHelper = CompositionHelper;
->>>>>>> ca818fbf
 Terminal.inherits = inherits;
 
 /**
