--- conflicted
+++ resolved
@@ -51,11 +51,8 @@
 import { IKeyboardEvent } from './common/Types';
 import { evaluateKeyboardEvent } from './core/input/Keyboard';
 import { KeyboardResultType, ICharset } from './core/Types';
-<<<<<<< HEAD
 import { clone } from './common/Clone';
-=======
 import { WebglRenderer } from './renderer/webgl/WebglRenderer';
->>>>>>> 6bc9b9b1
 
 // Let it work inside Node.js for automated testing purposes.
 const document = (typeof window !== 'undefined') ? window.document : null;
