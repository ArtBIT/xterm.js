--- conflicted
+++ resolved
@@ -1396,14 +1396,6 @@
     }
 
     const startTime = Date.now();
-<<<<<<< HEAD
-    while (this.writeBuffer.length > 0) {
-      const data = this.writeBuffer.shift();
-
-      // If XOFF was sent in order to catch up with the pty process, resume it if
-      // the writeBuffer is empty to allow more data to come in.
-      if (this._xoffSentToCatchUp && this.writeBuffer.length === 0) {
-=======
     while (this.writeBuffer.length > bufferOffset) {
       const data = this.writeBuffer[bufferOffset];
       bufferOffset++;
@@ -1411,7 +1403,6 @@
       // If XOFF was sent in order to catch up with the pty process, resume it if
       // we reached the end of the writeBuffer to allow more data to come in.
       if (this._xoffSentToCatchUp && this.writeBuffer.length === bufferOffset) {
->>>>>>> 4046d682
         this.handler(C0.DC1);
         this._xoffSentToCatchUp = false;
       }
