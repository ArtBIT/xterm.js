/**
 * @license MIT
 *
 * This contains the type declarations for the xterm.js library. Note that
 * some interfaces differ between this file and the actual implementation in
 * src/, that's because this file declares the *public* API which is intended
 * to be stable and consumed by external programs.
 */

declare module 'xterm' {
  /**
   * A string representing text font weight.
   */
  export type FontWeight = 'normal' | 'bold' | '100' | '200' | '300' | '400' | '500' | '600' | '700' | '800' | '900';

  /**
   * An object containing start up options for the terminal.
   */
  export interface ITerminalOptions {
    /**
     * Whether background should support non-opaque color. It must be set before
     * executing open() method and can't be changed later without excuting it again.
     * Warning: Enabling this option can reduce performances somewhat.
     */
    allowTransparency?: boolean;
    /**
     * A data uri of the sound to use for the bell (needs bellStyle = 'sound').
     */
    bellSound?: string;

    /**
     * The type of the bell notification the terminal will use.
     */
    bellStyle?: 'none' /*| 'visual'*/ | 'sound' /*| 'both'*/;

    /**
     * The number of columns in the terminal.
     */
    cols?: number;

    /**
     * Whether the cursor blinks.
     */
    cursorBlink?: boolean;

    /**
     * The style of the cursor.
     */
    cursorStyle?: 'block' | 'underline' | 'bar';

    /**
     * Whether input should be disabled.
     */
    disableStdin?: boolean;

    /**
     * Whether to enable the rendering of bold text.
     */
    enableBold?: boolean;

    /**
     * The font size used to render text.
     */
    fontSize?: number;

    /**
     * The font family used to render text.
     */
    fontFamily?: string;

    /**
     * The font weight used to render non-bold text.
     */
    fontWeight?: FontWeight;

    /**
     * The font weight used to render bold text.
     */
    fontWeightBold?: FontWeight;

    /**
     * The spacing in whole pixels between characters..
     */
    letterSpacing?: number;

    /**
     * The line height used to render text.
     */
    lineHeight?: number;

    /**
     * Whether to treat option as the meta key.
     */
    macOptionIsMeta?: boolean;

    /**
     * Whether to select the word under the cursor on right click, this is
     * standard behavior in a lot of macOS applications.
     */
    rightClickSelectsWord?: boolean;

    /**
     * The number of rows in the terminal.
     */
    rows?: number;

    /**
     * The amount of scrollback in the terminal. Scrollback is the amount of rows
     * that are retained when lines are scrolled beyond the initial viewport.
     */
    scrollback?: number;

    /**
     * The size of tab stops in the terminal.
     */
    tabStopWidth?: number;

    /**
     * The color theme of the terminal.
     */
    theme?: ITheme;
  }

  /**
   * Contains colors to theme the terminal with.
   */
  export interface ITheme {
    /** The default foreground color */
    foreground?: string,
    /** The default background color */
    background?: string,
    /** The cursor color */
    cursor?: string,
    /** The accent color of the cursor (used as the foreground color for a block cursor) */
    cursorAccent?: string,
    /** The selection color (can be transparent) */
    selection?: string,
    /** ANSI black (eg. `\x1b[30m`) */
    black?: string,
    /** ANSI red (eg. `\x1b[31m`) */
    red?: string,
    /** ANSI green (eg. `\x1b[32m`) */
    green?: string,
    /** ANSI yellow (eg. `\x1b[33m`) */
    yellow?: string,
    /** ANSI blue (eg. `\x1b[34m`) */
    blue?: string,
    /** ANSI magenta (eg. `\x1b[35m`) */
    magenta?: string,
    /** ANSI cyan (eg. `\x1b[36m`) */
    cyan?: string,
    /** ANSI white (eg. `\x1b[37m`) */
    white?: string,
    /** ANSI bright black (eg. `\x1b[1;30m`) */
    brightBlack?: string,
    /** ANSI bright red (eg. `\x1b[1;31m`) */
    brightRed?: string,
    /** ANSI bright green (eg. `\x1b[1;32m`) */
    brightGreen?: string,
    /** ANSI bright yellow (eg. `\x1b[1;33m`) */
    brightYellow?: string,
    /** ANSI bright blue (eg. `\x1b[1;34m`) */
    brightBlue?: string,
    /** ANSI bright magenta (eg. `\x1b[1;35m`) */
    brightMagenta?: string,
    /** ANSI bright cyan (eg. `\x1b[1;36m`) */
    brightCyan?: string,
    /** ANSI bright white (eg. `\x1b[1;37m`) */
    brightWhite?: string
  }

  /**
   * An object containing options for a link matcher.
   */
  export interface ILinkMatcherOptions {
    /**
     * The index of the link from the regex.match(text) call. This defaults to 0
     * (for regular expressions without capture groups).
     */
    matchIndex?: number;

    /**
     * A callback that validates an individual link, returning true if valid and
     * false if invalid.
     */
    validationCallback?: (uri: string, callback: (isValid: boolean) => void) => void;

    /**
     * A callback that fires when the mouse hovers over a link for a moment.
     */
    tooltipCallback?: (event: MouseEvent, uri: string) => boolean | void;

    /**
     * A callback that fires when the mouse leaves a link. Note that this can
     * happen even when tooltipCallback hasn't fired for the link yet.
     */
    leaveCallback?: (event: MouseEvent, uri: string) => boolean | void;

    /**
     * The priority of the link matcher, this defines the order in which the link
     * matcher is evaluated relative to others, from highest to lowest. The
     * default value is 0.
     */
    priority?: number;
  }

  export interface IEventEmitter {
    on(type: string, listener: (...args: any[]) => void): void;
    off(type: string, listener: (...args: any[]) => void): void;
    emit(type: string, data?: any): void;
  }

  /**
   * The class that represents an xterm.js terminal.
   */
  export class Terminal implements IEventEmitter {
    /**
     * The element containing the terminal.
     */
    element: HTMLElement;

    /**
     * The textarea that accepts input for the terminal.
     */
    textarea: HTMLTextAreaElement;

    /**
     * The number of rows in the terminal's viewport.
     */
    rows: number;

    /**
     * The number of columns in the terminal's viewport.
     */
    cols: number;

    /**
     * Creates a new `Terminal` object.
     *
     * @param options An object containing a set of options.
     */
    constructor(options?: ITerminalOptions);

    /**
     * Unfocus the terminal.
     */
    blur(): void;

    /**
     * Focus the terminal.
     */
    focus(): void;

    /**
     * Registers an event listener.
     * @param type The type of the event.
     * @param listener The listener.
     */
    on(type: 'blur' | 'focus' | 'linefeed' | 'selection', listener: () => void): void;
    /**
     * Registers an event listener.
     * @param type The type of the event.
     * @param listener The listener.
     */
    on(type: 'data', listener: (...args: any[]) => void): void;
    /**
     * Registers an event listener.
     * @param type The type of the event.
     * @param listener The listener.
     */
    on(type: 'key', listener: (key?: string, event?: KeyboardEvent) => void): void;
    /**
     * Registers an event listener.
     * @param type The type of the event.
     * @param listener The listener.
     */
    on(type: 'keypress' | 'keydown', listener: (event?: KeyboardEvent) => void): void;
    /**
     * Registers an event listener.
     * @param type The type of the event.
     * @param listener The listener.
     */
    on(type: 'refresh', listener: (data?: {start: number, end: number}) => void): void;
    /**
     * Registers an event listener.
     * @param type The type of the event.
     * @param listener The listener.
     */
    on(type: 'resize', listener: (data?: {cols: number, rows: number}) => void): void;
    /**
     * Registers an event listener.
     * @param type The type of the event.
     * @param listener The listener.
     */
    on(type: 'scroll', listener: (ydisp?: number) => void): void;
    /**
     * Registers an event listener.
     * @param type The type of the event.
     * @param listener The listener.
     */
    on(type: 'title', listener: (title?: string) => void): void;
    /**
     * Registers an event listener.
     * @param type The type of the event.
     * @param listener The listener.
     */
    on(type: string, listener: (...args: any[]) => void): void;

    /**
     * Deregisters an event listener.
     * @param type The type of the event.
     * @param listener The listener.
     */
    off(type: 'blur' | 'focus' | 'linefeed' | 'selection' | 'data' | 'key' | 'keypress' | 'keydown' | 'refresh' | 'resize' | 'scroll' | 'title' | string, listener: (...args: any[]) => void): void;

    emit(type: string, data?: any): void;

    /**
     * Resizes the terminal.
     * @param x The number of columns to resize to.
     * @param y The number of rows to resize to.
     */
    resize(columns: number, rows: number): void;

    /**
     * Writes text to the terminal, followed by a break line character (\n).
     * @param data The text to write to the terminal.
     */
    writeln(data: string): void;

    /**
     * Opens the terminal within an element.
     * @param parent The element to create the terminal within. This element
     * must be visible (have dimensions) when `open` is called as several DOM-
     * based measurements need to be performed when this function is called.
     */
    open(parent: HTMLElement): void;

    /**
     * Attaches a custom key event handler which is run before keys are
     * processed, giving consumers of xterm.js ultimate control as to what keys
     * should be processed by the terminal and what keys should not.
     * @param customKeyEventHandler The custom KeyboardEvent handler to attach.
     * This is a function that takes a KeyboardEvent, allowing consumers to stop
     * propogation and/or prevent the default action. The function returns
     * whether the event should be processed by xterm.js.
     */
    attachCustomKeyEventHandler(customKeyEventHandler: (event: KeyboardEvent) => boolean): void;

    /**
     * (EXPERIMENTAL) Registers a link matcher, allowing custom link patterns to
     * be matched and handled.
     * @param regex The regular expression to search for, specifically this
     * searches the textContent of the rows. You will want to use \s to match a
     * space ' ' character for example.
     * @param handler The callback when the link is called.
     * @param options Options for the link matcher.
     * @return The ID of the new matcher, this can be used to deregister.
     */
    registerLinkMatcher(regex: RegExp, handler: (event: MouseEvent, uri: string) => boolean | void, options?: ILinkMatcherOptions): number;

    /**
     * (EXPERIMENTAL) Deregisters a link matcher if it has been registered.
     * @param matcherId The link matcher's ID (returned after register)
     */
    deregisterLinkMatcher(matcherId: number): void;

    /**
     * Gets whether the terminal has an active selection.
     */
    hasSelection(): boolean;

    /**
     * Gets the terminal's current selection, this is useful for implementing
     * copy behavior outside of xterm.js.
     */
    getSelection(): string;

    /**
     * Clears the current terminal selection.
     */
    clearSelection(): void;

    /**
     * Selects all text within the terminal.
     */
    selectAll(): void;

    /**
     * Destroys the terminal and detaches it from the DOM.
     */
    destroy(): void;

    /**
     * Scroll the display of the terminal
     * @param amount The number of lines to scroll down (negative scroll up).
     */
    scrollLines(amount: number): void;

    /**
     * Scroll the display of the terminal by a number of pages.
     * @param pageCount The number of pages to scroll (negative scrolls up).
     */
    scrollPages(pageCount: number): void;

    /**
     * Scrolls the display of the terminal to the top.
     */
    scrollToTop(): void;

    /**
     * Scrolls the display of the terminal to the bottom.
     */
    scrollToBottom(): void;

    /**
     * Clear the entire buffer, making the prompt line the new first line.
     */
    clear(): void;

    /**
     * Writes text to the terminal.
     * @param data The text to write to the terminal.
     */
    write(data: string): void;

    /**
     * Retrieves an option's value from the terminal.
     * @param key The option key.
     */
    getOption(key: 'bellSound' | 'bellStyle' | 'cursorStyle' | 'fontFamily' | 'fontWeight' | 'fontWeightBold'| 'termName'): string;
    /**
     * Retrieves an option's value from the terminal.
     * @param key The option key.
     */
<<<<<<< HEAD
    getOption(key: 'cancelEvents' | 'convertEol' | 'cursorBlink' | 'debug' | 'disableStdin' | 'enableBold' | 'macOptionIsMeta' | 'popOnBell' | 'rightClickSelectsWord' | 'screenKeys' | 'useFlowControl' | 'visualBell'): boolean;
=======
    getOption(key: 'allowTransparency' | 'cancelEvents' | 'convertEol' | 'cursorBlink' | 'debug' | 'disableStdin' | 'enableBold' | 'macOptionIsMeta' | 'popOnBell' | 'screenKeys' | 'useFlowControl' | 'visualBell'): boolean;
>>>>>>> db95442a
    /**
     * Retrieves an option's value from the terminal.
     * @param key The option key.
     */
    getOption(key: 'colors'): string[];
    /**
     * Retrieves an option's value from the terminal.
     * @param key The option key.
     */
    getOption(key: 'cols' | 'fontSize' | 'letterSpacing' | 'lineHeight' | 'rows' | 'tabStopWidth' | 'scrollback'): number;
    /**
     * Retrieves an option's value from the terminal.
     * @param key The option key.
     */
    getOption(key: 'handler'): (data: string) => void;
    /**
     * Retrieves an option's value from the terminal.
     * @param key The option key.
     */
    getOption(key: string): any;

    /**
     * Sets an option on the terminal.
     * @param key The option key.
     * @param value The option value.
     */
    setOption(key: 'fontFamily' | 'termName' | 'bellSound', value: string): void;
    /**
    * Sets an option on the terminal.
    * @param key The option key.
    * @param value The option value.
    */
    setOption(key: 'fontWeight' | 'fontWeightBold', value: null | 'normal' | 'bold' | '100' | '200' | '300' | '400' | '500' | '600' | '700' | '800' | '900'): void;
    /**
     * Sets an option on the terminal.
     * @param key The option key.
     * @param value The option value.
     */
    setOption(key: 'bellStyle', value: null | 'none' | 'visual' | 'sound' | 'both'): void;
    /**
     * Sets an option on the terminal.
     * @param key The option key.
     * @param value The option value.
     */
    setOption(key: 'cursorStyle', value: null | 'block' | 'underline' | 'bar'): void;
    /**
     * Sets an option on the terminal.
     * @param key The option key.
     * @param value The option value.
     */
<<<<<<< HEAD
    setOption(key: 'cancelEvents' | 'convertEol' | 'cursorBlink' | 'debug' | 'disableStdin' | 'enableBold' | 'macOptionIsMeta' | 'popOnBell' | 'rightClickSelectsWord' | 'screenKeys' | 'useFlowControl' | 'visualBell', value: boolean): void;
=======
    setOption(key: 'allowTransparency' | 'cancelEvents' | 'convertEol' | 'cursorBlink' | 'debug' | 'disableStdin' | 'enableBold' | 'macOptionIsMeta' | 'popOnBell' | 'screenKeys' | 'useFlowControl' | 'visualBell', value: boolean): void;
>>>>>>> db95442a
    /**
     * Sets an option on the terminal.
     * @param key The option key.
     * @param value The option value.
     */
    setOption(key: 'colors', value: string[]): void;
    /**
     * Sets an option on the terminal.
     * @param key The option key.
     * @param value The option value.
     */
    setOption(key: 'fontSize' | 'letterSpacing' | 'lineHeight' | 'tabStopWidth' | 'scrollback', value: number): void;
    /**
     * Sets an option on the terminal.
     * @param key The option key.
     * @param value The option value.
     */
    setOption(key: 'handler', value: (data: string) => void): void;
    /**
     * Sets an option on the terminal.
     * @param key The option key.
     * @param value The option value.
     */
    setOption(key: 'theme', value: ITheme): void;
    /**
     * Sets an option on the terminal.
     * @param key The option key.
     * @param value The option value.
     */
    setOption(key: string, value: any): void;

    /**
     * Tells the renderer to refresh terminal content between two rows
     * (inclusive) at the next opportunity.
     * @param start The row to start from (between 0 and this.rows - 1).
     * @param end The row to end at (between start and this.rows - 1).
     */
    refresh(start: number, end: number): void;

    /**
     * Perform a full reset (RIS, aka '\x1bc').
     */
    reset(): void

    /**
     * Applies an addon to the Terminal prototype, making it available to all
     * newly created Terminals.
     * @param addon The addon to apply.
     */
    static applyAddon(addon: any): void;
  }
}<|MERGE_RESOLUTION|>--- conflicted
+++ resolved
@@ -433,11 +433,7 @@
      * Retrieves an option's value from the terminal.
      * @param key The option key.
      */
-<<<<<<< HEAD
-    getOption(key: 'cancelEvents' | 'convertEol' | 'cursorBlink' | 'debug' | 'disableStdin' | 'enableBold' | 'macOptionIsMeta' | 'popOnBell' | 'rightClickSelectsWord' | 'screenKeys' | 'useFlowControl' | 'visualBell'): boolean;
-=======
-    getOption(key: 'allowTransparency' | 'cancelEvents' | 'convertEol' | 'cursorBlink' | 'debug' | 'disableStdin' | 'enableBold' | 'macOptionIsMeta' | 'popOnBell' | 'screenKeys' | 'useFlowControl' | 'visualBell'): boolean;
->>>>>>> db95442a
+    getOption(key: 'allowTransparency' | 'cancelEvents' | 'convertEol' | 'cursorBlink' | 'debug' | 'disableStdin' | 'enableBold' | 'macOptionIsMeta' | 'rightClickSelectsWord' | 'popOnBell' | 'screenKeys' | 'useFlowControl' | 'visualBell'): boolean;
     /**
      * Retrieves an option's value from the terminal.
      * @param key The option key.
@@ -488,11 +484,7 @@
      * @param key The option key.
      * @param value The option value.
      */
-<<<<<<< HEAD
-    setOption(key: 'cancelEvents' | 'convertEol' | 'cursorBlink' | 'debug' | 'disableStdin' | 'enableBold' | 'macOptionIsMeta' | 'popOnBell' | 'rightClickSelectsWord' | 'screenKeys' | 'useFlowControl' | 'visualBell', value: boolean): void;
-=======
-    setOption(key: 'allowTransparency' | 'cancelEvents' | 'convertEol' | 'cursorBlink' | 'debug' | 'disableStdin' | 'enableBold' | 'macOptionIsMeta' | 'popOnBell' | 'screenKeys' | 'useFlowControl' | 'visualBell', value: boolean): void;
->>>>>>> db95442a
+    setOption(key: 'allowTransparency' | 'cancelEvents' | 'convertEol' | 'cursorBlink' | 'debug' | 'disableStdin' | 'enableBold' | 'macOptionIsMeta' | 'popOnBell' | 'rightClickSelectsWord' | 'screenKeys' | 'useFlowControl' | 'visualBell', value: boolean): void;
     /**
      * Sets an option on the terminal.
      * @param key The option key.
