/**
 * @license MIT
 */

/// <reference path="../../typings/xterm.d.ts" />

import { Terminal } from 'xterm';

namespace constructor {
  {
    new Terminal();
    new Terminal({});
    new Terminal({
      cols: 1,
      rows: 1
    });
    new Terminal({
      'cols': 1,
      'cursorBlink': true,
      'cursorStyle': 'block',
      'disableStdin': false,
      'rows': 1,
      'scrollback': 10,
      'tabStopWidth': 2,
    });
  }
}

namespace properties {
  {
    const t: Terminal = new Terminal();
    const element: HTMLElement = t.element;
    const textarea: HTMLTextAreaElement = t.textarea;
  }
}

namespace static_methods {
  {
    Terminal.applyAddon({});
    Terminal.applyAddon({});
    Terminal.applyAddon({});
    Terminal.applyAddon({});
    Terminal.applyAddon({});
    Terminal.applyAddon({});
  }
}

namespace methods_core {
  {
    const t: Terminal = new Terminal();
    t.blur();
    t.focus();
    t.destroy();
    t.clear();
    t.refresh(0, 1);
    t.reset();
    t.resize(1, 1);
    t.write('foo');
    t.writeln('foo');
  }
  {
    const t: Terminal = new Terminal();
    // no arg
    t.on('blur', () => {});
    t.on('focus', () => {});
    t.on('linefeed', () => {});
    t.on('selection', () => {});
    // args
    t.on('data', () => {});
    t.on('data', (data: string) => console.log(data));
    t.on('key', () => {});
    t.on('key', (key: string) => console.log(key, event));
    t.on('key', (key: string, event: KeyboardEvent) => console.log(key, event));
    t.on('keydown', () => {});
    t.on('keydown', (event: KeyboardEvent) => console.log(event));
    t.on('keypress', () => {});
    t.on('keypress', (event: KeyboardEvent) => console.log(event));
    t.on('refresh', () => {});
    t.on('refresh', (data: {start: number, end: number}) => console.log(data));
    t.on('resize', () => {});
    t.on('resize', (data: {cols: number, rows: number}) => console.log(data));
    t.on('scroll', () => {});
    t.on('scroll', (ydisp: number) => console.log(ydisp));
    t.on('title', () => {});
    t.on('title', (title: string) => console.log(title));
  }
  {
    const t: Terminal = new Terminal();
    // no arg
    t.off('blur', () => {});
    t.off('focus', () => {});
    t.off('linefeed', () => {});
    t.off('selection', () => {});
    // args
    t.off('data', () => {});
    t.off('data', (data: string) => console.log(data));
    t.off('key', () => {});
    t.off('key', (key: string) => console.log(key, event));
    t.off('key', (key: string, event: KeyboardEvent) => console.log(key, event));
    t.off('keydown', () => {});
    t.off('keydown', (event: KeyboardEvent) => console.log(event));
    t.off('keypress', () => {});
    t.off('keypress', (event: KeyboardEvent) => console.log(event));
    t.off('refresh', () => {});
    t.off('refresh', (data: {element: HTMLElement, start: number, end: number}) => console.log(data));
    t.off('resize', () => {});
    t.off('resize', (data: {terminal: Terminal, cols: number, rows: number}) => console.log(data));
    t.off('scroll', () => {});
    t.off('scroll', (ydisp: number) => console.log(ydisp));
    t.off('title', () => {});
    t.off('title', (title: string) => console.log(title));
  }
  {
    const t: Terminal = new Terminal();
    const e: HTMLElement = null;
    t.open(e);
  }
  {
    const t: Terminal = new Terminal();
    t.attachCustomKeyEventHandler((e: KeyboardEvent) => true);
    t.attachCustomKeyEventHandler((e: KeyboardEvent) => false);
  }
  namespace options {
    {
      const t: Terminal = new Terminal();
      const r01: string = t.getOption('cursorStyle');
      const r02: string = t.getOption('termName');
      const r03: boolean = t.getOption('cancelEvents');
      const r04: boolean = t.getOption('convertEol');
      const r05: boolean = t.getOption('cursorBlink');
      const r06: boolean = t.getOption('debug');
      const r07: boolean = t.getOption('disableStdin');
      const r08: boolean = t.getOption('popOnBell');
      const r09: boolean = t.getOption('screenKeys');
      const r10: boolean = t.getOption('useFlowControl');
      const r11: boolean = t.getOption('visualBell');
      const r12: string[] = t.getOption('colors');
      const r13: number = t.getOption('cols');
      const r14: number = t.getOption('rows');
      const r15: number = t.getOption('tabStopWidth');
      const r16: number = t.getOption('scrollback');
      const r18: (data: string) => void = t.getOption('handler');
      const r19: string = t.getOption('bellSound');
      const r20: string = t.getOption('bellStyle');
      const r21: boolean = t.getOption('enableBold');
      const r22: number = t.getOption('letterSpacing');
      const r23: boolean = t.getOption('macOptionIsMeta');
      const r24: string = t.getOption('fontWeight');
      const r25: string = t.getOption('fontWeightBold');
<<<<<<< HEAD
      const r26: boolean = t.getOption('rightClickSelectsWord');
=======
      const r26: boolean = t.getOption('allowTransparency');
>>>>>>> db95442a
    }
    {
      const t: Terminal = new Terminal();
      t.setOption('cursorStyle', 'bar');
      t.setOption('cursorStyle', 'block');
      t.setOption('cursorStyle', 'underline');
      t.setOption('termName', 'foo');
      t.setOption('cancelEvents', true);
      t.setOption('convertEol', true);
      t.setOption('cursorBlink', true);
      t.setOption('debug', true);
      t.setOption('disableStdin', true);
      t.setOption('enableBold', true);
      t.setOption('fontWeight', 'normal');
      t.setOption('fontWeight', 'bold');
      t.setOption('fontWeightBold', 'normal');
      t.setOption('fontWeightBold', 'bold');
      t.setOption('popOnBell', true);
      t.setOption('screenKeys', true);
      t.setOption('useFlowControl', true);
      t.setOption('allowTransparency', true);
      t.setOption('visualBell', true);
      t.setOption('colors', ['a', 'b']);
      t.setOption('letterSpacing', 1);
      t.setOption('cols', 1);
      t.setOption('rows', 1);
      t.setOption('tabStopWidth', 1);
      t.setOption('scrollback', 1);
      t.setOption('handler', (data: string) => console.log(data));
      t.setOption('bellSound', 'foo');
      t.setOption('bellStyle', 'none');
      // t.setOption('bellStyle', 'visual');
      t.setOption('bellStyle', 'sound');
      // t.setOption('bellStyle', 'both');
      t.setOption('fontSize', 1);
      t.setOption('lineHeight', 1);
      t.setOption('fontFamily', 'foo');
      t.setOption('theme', {background: '#ff0000'});
      t.setOption('macOptionIsMeta', true);
      t.setOption('rightClickSelectsWord', false);
    }
  }
  namespace scrolling {
    {
      const t: Terminal = new Terminal();
      t.scrollLines(-1);
      t.scrollLines(1);
      t.scrollLines(-1);
      t.scrollLines(1);
      t.scrollToTop();
      t.scrollToBottom();
    }
  }
  namespace selection {
    {
      const t: Terminal = new Terminal();
      const r1: boolean = t.hasSelection();
      const r2: string = t.getSelection();
      t.clearSelection();
      t.selectAll();
    }
  }
}

namespace methods_experimental {
  {
    const t: Terminal = new Terminal();
    t.registerLinkMatcher(/foo/, () => {});
    t.registerLinkMatcher(new RegExp('foo'), () => {});
    t.registerLinkMatcher(/foo/, () => {}, {});
    t.registerLinkMatcher(/foo/, (event: MouseEvent, uri: string) => {
      console.log(event, uri);
      return void 0;
    }, {});
    t.registerLinkMatcher(/foo/, () => true, {});
    t.registerLinkMatcher(/foo/, () => false, {});
    t.registerLinkMatcher(/foo/, () => true, {
      matchIndex: 1
    });
    t.registerLinkMatcher(/foo/, () => true, {
      matchIndex: 1,
      priority: 1,
      validationCallback: (uri: string, callback: (isValid: boolean) => void) => {
        console.log(uri, callback);
      },
      tooltipCallback: (e: MouseEvent, uri: string) => {
        console.log(e, uri);
      },
      leaveCallback: () => {}
    });
    t.deregisterLinkMatcher(1);
  }
}<|MERGE_RESOLUTION|>--- conflicted
+++ resolved
@@ -147,11 +147,8 @@
       const r23: boolean = t.getOption('macOptionIsMeta');
       const r24: string = t.getOption('fontWeight');
       const r25: string = t.getOption('fontWeightBold');
-<<<<<<< HEAD
-      const r26: boolean = t.getOption('rightClickSelectsWord');
-=======
       const r26: boolean = t.getOption('allowTransparency');
->>>>>>> db95442a
+      const r27: boolean = t.getOption('rightClickSelectsWord');
     }
     {
       const t: Terminal = new Terminal();
